--- conflicted
+++ resolved
@@ -48,17 +48,10 @@
         # If we have vector data, vectorize
         log_t = mels >= min_log_mel
         freqs[log_t] = min_log_hz * np.exp(logstep * (mels[log_t] - min_log_mel))
-<<<<<<< HEAD
 
         fdiff = np.diff(freqs)
         ramps = freqs.reshape(-1, 1) - fftfreqs.reshape(1, -1)
 
-=======
-
-        fdiff = np.diff(freqs)
-        ramps = freqs.reshape(-1, 1) - fftfreqs.reshape(1, -1)
-
->>>>>>> 97a4785f
         lower = -ramps[:-2] / np.expand_dims(fdiff[:-1], axis=1)
         upper = ramps[2:] / np.expand_dims(fdiff[1:], axis=1)
 
@@ -71,8 +64,6 @@
 
         return weights
 
-<<<<<<< HEAD
-=======
     @staticmethod
     def stft(
         input_array: np.ndarray,
@@ -204,7 +195,6 @@
 
         return output if return_complex else np.real(output)
 
->>>>>>> 97a4785f
     def __call__(self, waveform: np.ndarray, padding=160, chunk_length=None):
         """
         Compute the log-Mel spectrogram of the provided audio.
@@ -222,22 +212,14 @@
 
         window = np.hanning(self.n_fft + 1)[:-1].astype("float32")
 
-<<<<<<< HEAD
-        stft_output = stft(
-=======
         stft = self.stft(
->>>>>>> 97a4785f
             waveform,
             self.n_fft,
             self.hop_length,
             window=window,
             return_complex=True,
         ).astype("complex64")
-<<<<<<< HEAD
-        magnitudes = np.abs(stft_output[..., :-1]) ** 2
-=======
         magnitudes = np.abs(stft[..., :-1]) ** 2
->>>>>>> 97a4785f
 
         mel_spec = self.mel_filters @ magnitudes
 
@@ -245,72 +227,7 @@
         log_spec = np.maximum(log_spec, log_spec.max() - 8.0)
         log_spec = (log_spec + 4.0) / 4.0
 
-<<<<<<< HEAD
         return log_spec
-
-
-def stft(
-    input_tensor: np.ndarray,
-    n_fft: int,
-    hop_length: int = None,
-    win_length: int = None,
-    window: np.ndarray = None,
-    center: bool = True,
-    mode: str = "reflect",
-    normalized: bool = False,
-    onesided: bool = None,
-    return_complex: bool = None,
-):
-    # Default initialization for hop_length and win_length
-    hop_length = hop_length if hop_length is not None else n_fft // 4
-    win_length = win_length if win_length is not None else n_fft
-    input_is_complex = np.iscomplexobj(input_tensor)
-
-    # Determine if the output should be complex
-    return_complex = (
-        return_complex
-        if return_complex is not None
-        else (input_is_complex or (window is not None and np.iscomplexobj(window)))
-    )
-
-    if not return_complex and return_complex is None:
-        raise ValueError("stft requires the return_complex parameter for real inputs.")
-
-    # Input checks
-    if not np.issubdtype(input_tensor.dtype, np.floating) and not input_is_complex:
-        raise ValueError(
-            f"stft: expected a tensor of floating point or complex values, got {input_tensor.dtype}"
-        )
-
-    if input_tensor.ndim > 2 or input_tensor.ndim < 1:
-        raise ValueError(
-            f"stft: expected a 1D or 2D tensor, but got {input_tensor.ndim}D tensor"
-        )
-
-    # Handle 1D input
-    if input_tensor.ndim == 1:
-        input_tensor = np.expand_dims(input_tensor, axis=0)
-        input_tensor_1d = True
-    else:
-        input_tensor_1d = False
-
-    # Center padding if required
-    if center:
-        pad_amount = n_fft // 2
-        input_tensor = np.pad(
-            input_tensor, ((0, 0), (pad_amount, pad_amount)), mode=mode
-        )
-
-    batch, length = input_tensor.shape
-
-    # Additional input checks
-    if n_fft <= 0 or n_fft > length:
-        raise ValueError(f"stft: expected 0 < n_fft <= {length}, but got n_fft={n_fft}")
-
-    if hop_length <= 0:
-        raise ValueError(
-            f"stft: expected hop_length > 0, but got hop_length={hop_length}"
-        )
 
     if win_length <= 0 or win_length > n_fft:
         raise ValueError(
@@ -372,7 +289,4 @@
     if input_tensor_1d:
         output = output.squeeze(0)
 
-    return output if return_complex else np.real(output)
-=======
-        return log_spec
->>>>>>> 97a4785f
+    return output if return_complex else np.real(output)