import numpy as np
import torch
import torchaudio.compliance.kaldi as ta_kaldi


# Adapted from https://github.com/huggingface/transformers/blob/main/src/transformers/models/whisper/feature_extraction_whisper.py  # noqa: E501
class FeatureExtractor:
    def __init__(
        self,
        feature_size=80,
        sampling_rate=16000,
        hop_length=160,
        chunk_length=30,
        n_fft=400,
    ):
        self.n_fft = n_fft
        self.hop_length = hop_length
        self.chunk_length = chunk_length
        self.n_samples = chunk_length * sampling_rate
        self.nb_max_frames = self.n_samples // hop_length
        self.time_per_frame = hop_length / sampling_rate
        self.sampling_rate = sampling_rate
        self.mel_filters = self.get_mel_filters(
            sampling_rate, n_fft, n_mels=feature_size
        )
        self.n_mels=feature_size

    def get_mel_filters(self, sr, n_fft, n_mels=128, dtype=np.float32):
        # Initialize the weights
        n_mels = int(n_mels)
        weights = np.zeros((n_mels, int(1 + n_fft // 2)), dtype=dtype)

        # Center freqs of each FFT bin
        fftfreqs = np.fft.rfftfreq(n=n_fft, d=1.0 / sr)

        # 'Center freqs' of mel bands - uniformly spaced between limits
        min_mel = 0.0
        max_mel = 45.245640471924965

        mels = np.linspace(min_mel, max_mel, n_mels + 2)

        mels = np.asanyarray(mels)

        # Fill in the linear scale
        f_min = 0.0
        f_sp = 200.0 / 3
        freqs = f_min + f_sp * mels

        # And now the nonlinear scale
        min_log_hz = 1000.0  # beginning of log region (Hz)
        min_log_mel = (min_log_hz - f_min) / f_sp  # same (Mels)
        logstep = np.log(6.4) / 27.0  # step size for log region

        # If we have vector data, vectorize
        log_t = mels >= min_log_mel
        freqs[log_t] = min_log_hz * np.exp(logstep * (mels[log_t] - min_log_mel))

        mel_f = freqs

        fdiff = np.diff(mel_f)
        ramps = np.subtract.outer(mel_f, fftfreqs)

        for i in range(n_mels):
            # lower and upper slopes for all bins
            lower = -ramps[i] / fdiff[i]
            upper = ramps[i + 2] / fdiff[i + 1]

            # .. then intersect them with each other and zero
            weights[i] = np.maximum(0, np.minimum(lower, upper))

        # Slaney-style mel is scaled to be approx constant energy per channel
        enorm = 2.0 / (mel_f[2 : n_mels + 2] - mel_f[:n_mels])
        weights *= enorm[:, np.newaxis]

        return weights

    def fram_wave(self, waveform, center=True):
        """
        Transform a raw waveform into a list of smaller waveforms.
        The window length defines how much of the signal is
        contain in each frame (smalle waveform), while the hope length defines the step
        between the beginning of each new frame.
        Centering is done by reflecting the waveform which is first centered around
        `frame_idx * hop_length`.
        """
        frames = []
        for i in range(0, waveform.shape[0] + 1, self.hop_length):
            half_window = (self.n_fft - 1) // 2 + 1
            if center:
                start = i - half_window if i > half_window else 0
                end = (
                    i + half_window
                    if i < waveform.shape[0] - half_window
                    else waveform.shape[0]
                )

                frame = waveform[start:end]

                if start == 0:
                    padd_width = (-i + half_window, 0)
                    frame = np.pad(frame, pad_width=padd_width, mode="reflect")

                elif end == waveform.shape[0]:
                    padd_width = (0, (i - waveform.shape[0] + half_window))
                    frame = np.pad(frame, pad_width=padd_width, mode="reflect")

            else:
                frame = waveform[i : i + self.n_fft]
                frame_width = frame.shape[0]
                if frame_width < waveform.shape[0]:
                    frame = np.lib.pad(
                        frame,
                        pad_width=(0, self.n_fft - frame_width),
                        mode="constant",
                        constant_values=0,
                    )

            frames.append(frame)
        return np.stack(frames, 0)

    def stft(self, frames, window):
        """
        Calculates the complex Short-Time Fourier Transform (STFT) of the given framed signal.
        Should give the same results as `torch.stft`.
        """
        frame_size = frames.shape[1]
        fft_size = self.n_fft

        if fft_size is None:
            fft_size = frame_size

        if fft_size < frame_size:
            raise ValueError("FFT size must greater or equal the frame size")
        # number of FFT bins to store
        num_fft_bins = (fft_size >> 1) + 1

        data = np.empty((len(frames), num_fft_bins), dtype=np.complex64)
        fft_signal = np.zeros(fft_size)

        for f, frame in enumerate(frames):
            if window is not None:
                np.multiply(frame, window, out=fft_signal[:frame_size])
            else:
                fft_signal[:frame_size] = frame
            data[f] = np.fft.fft(fft_signal, axis=0)[:num_fft_bins]
        return data.T

<<<<<<< HEAD
    def __call__(self, waveform, enable_ta = False, padding=True):
=======
    def __call__(self, waveform, padding=True, chunk_length=None):
>>>>>>> 1eb9a800
        """
        Compute the log-Mel spectrogram of the provided audio, gives similar results
        whisper's original torch implementation with 1e-5 tolerance. Additionally, faster 
        feature extraction option using kaldi fbank features are available if torchaudio is
        available.
        """
<<<<<<< HEAD
        if enable_ta:
            waveform = waveform.astype(np.float32)
=======
        if chunk_length is not None:
            self.n_samples = chunk_length * self.sampling_rate
            self.nb_max_frames = self.n_samples // self.hop_length
>>>>>>> 1eb9a800

        if padding:
            waveform = np.pad(waveform, [(0, self.n_samples)])

        if enable_ta:
            audio = torch.from_numpy(waveform).unsqueeze(0)
            fbank = ta_kaldi.fbank(
                    audio,
                    sample_frequency=self.sampling_rate,
                    window_type="hanning",
                    num_mel_bins=self.n_mels,
                )
            log_spec = fbank.numpy().T.astype(np.float32) #ctranslate does not take 64
        
            #normalize
            
            #Audioset values as default mean and std for audio
            mean_val = -4.2677393
            std_val = 4.5689974
            scaled_features = (log_spec - (mean_val)) / (std_val * 2)
            log_spec = scaled_features

        else:
            window = np.hanning(self.n_fft + 1)[:-1]

            frames = self.fram_wave(waveform)
            stft = self.stft(frames, window=window)
            magnitudes = np.abs(stft[:, :-1]) ** 2

            filters = self.mel_filters
            mel_spec = filters @ magnitudes

            log_spec = np.log10(np.clip(mel_spec, a_min=1e-10, a_max=None))
            log_spec = np.maximum(log_spec, log_spec.max() - 8.0)
            log_spec = (log_spec + 4.0) / 4.0

        return log_spec<|MERGE_RESOLUTION|>--- conflicted
+++ resolved
@@ -145,25 +145,19 @@
             data[f] = np.fft.fft(fft_signal, axis=0)[:num_fft_bins]
         return data.T
 
-<<<<<<< HEAD
-    def __call__(self, waveform, enable_ta = False, padding=True):
-=======
-    def __call__(self, waveform, padding=True, chunk_length=None):
->>>>>>> 1eb9a800
+    def __call__(self, waveform, enable_ta = False, padding=True, chunk_length=None):
         """
         Compute the log-Mel spectrogram of the provided audio, gives similar results
         whisper's original torch implementation with 1e-5 tolerance. Additionally, faster 
         feature extraction option using kaldi fbank features are available if torchaudio is
         available.
         """
-<<<<<<< HEAD
         if enable_ta:
             waveform = waveform.astype(np.float32)
-=======
+        
         if chunk_length is not None:
             self.n_samples = chunk_length * self.sampling_rate
             self.nb_max_frames = self.n_samples // self.hop_length
->>>>>>> 1eb9a800
 
         if padding:
             waveform = np.pad(waveform, [(0, self.n_samples)])
