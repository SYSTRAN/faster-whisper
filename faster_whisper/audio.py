--- conflicted
+++ resolved
@@ -22,37 +22,6 @@
       If `split_stereo` is enabled, the function returns a 2-tuple with the
       separated left and right channels.
     """
-<<<<<<< HEAD
-    resampler = av.audio.resampler.AudioResampler(
-        format="s16",
-        layout="mono" if not split_stereo else "stereo",
-        rate=sampling_rate,
-    )
-
-    raw_buffer = io.BytesIO()
-    dtype = None
-
-    with av.open(input_file, mode="r", metadata_errors="ignore") as container:
-        frames = container.decode(audio=0)
-        frames = _ignore_invalid_frames(frames)
-        frames = _group_frames(frames, 500000)
-        frames = _resample_frames(frames, resampler)
-
-        for frame in frames:
-            array = frame.to_ndarray()
-            dtype = array.dtype
-            raw_buffer.write(array)
-
-    resampler = None
-    del resampler
-
-    # Depending on the number of objects created,
-    # manually running garbage collector can slow down the processing. Hence removing gc.collect()
-    # (https://github.com/SYSTRAN/faster-whisper/pull/856#issuecomment-2175975215)
-
-    audio = np.frombuffer(raw_buffer.getbuffer(), dtype=dtype)
-=======
->>>>>>> eff81f5e
 
     waveform, audio_sf = torchaudio.load(input_file)  # waveform: channels X T
 
