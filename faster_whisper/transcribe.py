--- conflicted
+++ resolved
@@ -221,12 +221,9 @@
         chunk_length: Optional[int] = None,
         clip_timestamps: Union[str, List[float]] = "0",
         hallucination_silence_threshold: Optional[float] = None,
-<<<<<<< HEAD
         hotwords: Optional[str] = None,
-=======
         language_detection_threshold: Optional[float] = None,
         language_detection_segments: int = 1,
->>>>>>> 1eb9a800
     ) -> Tuple[Iterable[Segment], TranscriptionInfo]:
         """Transcribes an input file.
 
@@ -288,15 +285,11 @@
           hallucination_silence_threshold: Optional[float]
             When word_timestamps is True, skip silent periods longer than this threshold
              (in seconds) when a possible hallucination is detected
-<<<<<<< HEAD
           hotwords:Optional text
             add hotwords if set prefix it invalid
-=======
           language_detection_threshold: If the maximum probability of the language tokens is higher
            than this value, the language is detected.
           language_detection_segments: Number of segments to consider for the language detection.
-
->>>>>>> 1eb9a800
         Returns:
           A tuple with:
 
