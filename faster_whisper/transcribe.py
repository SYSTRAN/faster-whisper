--- conflicted
+++ resolved
@@ -112,13 +112,9 @@
     transcription_options: TranscriptionOptions
     vad_options: VadOptions
 
-
-<<<<<<< HEAD
 # The code below is copied from whisper-x (https://github.com/m-bain/whisperX)
 # and adapted for faster_whisper
-=======
-# The code below is adapted from whisper-x (https://github.com/m-bain/whisperX)
->>>>>>> 3f276366
+
 class BatchedInferencePipeline(Pipeline):
 
     """
@@ -153,18 +149,10 @@
         self.use_vad_model = use_vad_model
         self.vad_onset = 0.500
         self.vad_offset = 0.363
-<<<<<<< HEAD
-        self.vad_model_url = (
-            "https://whisperx.s3.eu-west-2.amazonaws.com/model_weights/segmentation"
-            "/0b5b3216d60a2d32fc086b47ea8c67589aaeb26b7e07fcbe620d6d0b83e209ea/pytorch_model.bin"
-        )
-=======
         self.vad_model_url =  (
                             "https://whisperx.s3.eu-west-2.amazonaws.com/model_weights/segmentation"
                             "/0b5b3216d60a2d32fc086b47ea8c67589aaeb26b7e07fcbe620d6d0b83e209ea/pytorch_model.bin"
-                        ) 
-        
->>>>>>> 3f276366
+                        )
         (
             self._preprocess_params,
             self._forward_params,
@@ -173,11 +161,7 @@
         self.call_count = 0
         self.framework = framework
         if self.framework == "pt":
-<<<<<<< HEAD
             self.device = self.get_device(device)
-=======
-            self.device= self.get_device(device)
->>>>>>> 3f276366
         else:
             self.device = device
 
