import collections
import os
import string
import zlib

import ctranslate2
import dtw
import numpy as np
import tokenizers

# from scipy.signal import medfilt as median_filter
from scipy.ndimage import \
	median_filter  # faster owing to https://github.com/openai/whisper/commit/f0083e7eb20d032390e42f6f6039947fa8669c93


from faster_whisper.audio import decode_audio
from faster_whisper.feature_extractor import FeatureExtractor

def dim(a):
    if not type(a) == list:
        if type(a) is not np.ndarray or (type(a) == np.ndarray and a.shape == np.empty(1)[0].shape):
            return []

    if len(a) == 0:
        return []

    return [len(a)] + dim(a[0])

class Segment(collections.namedtuple("Segment", ("offset", "start", "end", "text", "tokens", "attention_weights", "token_scores"))):
    pass

class AudioInfo(
    collections.namedtuple("AudioInfo", ("language", "language_probability"))
):
    pass


class TranscriptionOptions(
    collections.namedtuple(
        "TranscriptionOptions",
        (
            "task",
            "beam_size",
            "best_of",
            "patience",
            "length_penalty",
            "log_prob_threshold",
            "no_speech_threshold",
            "compression_ratio_threshold",
            "condition_on_previous_text",
            "temperatures",
            "initial_prompt",
            "without_timestamps",
            "lucid_threshold",
        ),
    )
):
    pass

class WordTimestampOptions(
    collections.namedtuple(
        "WordTimestampOptions",
        (
            "audio",
            "language",
            "segments",
            "remove_punctuation_from_words",
            "compute_word_confidence",
            "include_punctuation_in_confidence",
            "refine_whisper_precision",
            "refine_whisper_precision_nframes",
            "word_alignement_most_top_layers",
            "min_word_duration",
            "alignment_heads",
            "transcription_options"
        ),
    )
):
    pass


class WhisperModel:
    def __init__(
        self,
        model_path,
        device="auto",
        device_index=0,
        compute_type="default",
        cpu_threads=0,
        num_workers=1,
    ):
        """Initializes the Whisper model.

        Args:
          model_path: Path to the converted model.
          device: Device to use for computation ("cpu", "cuda", "auto").
          device_index: Device ID to use.
            The model can also be loaded on multiple GPUs by passing a list of IDs
            (e.g. [0, 1, 2, 3]). In that case, multiple transcriptions can run in parallel
            when transcribe() is called from multiple Python threads (see also num_workers).
          compute_type: Type to use for computation.
            See https://opennmt.net/CTranslate2/quantization.html.
          cpu_threads: Number of threads to use when running on CPU (4 by default).
            A non zero value overrides the OMP_NUM_THREADS environment variable.
          num_workers: When transcribe() is called from multiple Python threads,
            having multiple workers enables true parallelism when running the model
            (concurrent calls to self.model.generate() will run in parallel).
            This can improve the global throughput at the cost of increased memory usage.
        """
        self.model = ctranslate2.models.Whisper(
            model_path,
            device=device,
            device_index=device_index,
            compute_type=compute_type,
            intra_threads=cpu_threads,
            inter_threads=num_workers,
        )

        self.feature_extractor = FeatureExtractor()
        tokenizer_filepath = os.path.join(os.path.dirname(__file__), 'tokenizer.json')
        self.tokenizer = tokenizers.Tokenizer.from_file(tokenizer_filepath)

        self.sot_id = self.tokenizer.token_to_id("<|startoftranscript|>")
        self.eot_id = self.tokenizer.token_to_id("<|endoftext|>")
        self.timestamp_begin_id = self.tokenizer.token_to_id("<|notimestamps|>") + 1
        self.input_stride = 2
        self.time_precision = 0.02
        self.max_length = 448

        self.audio_samples_per_token = self.feature_extractor.hop_length * 2  # 320
        self.audio_time_per_token = self.audio_samples_per_token / self.feature_extractor.sampling_rate  # 0.02
        self._punctuation = "".join(c for c in string.punctuation if c not in ["-", "'"]) + "。，！？：”、…"
    def transcribe(
        self,
        input_file,
        language=None,
        task="transcribe",
        beam_size=5,
        best_of=5,
        patience=1,
        length_penalty=1,
        temperature=[0.0, 0.2, 0.4, 0.6, 0.8, 1.0],
        compression_ratio_threshold=2.4,
        log_prob_threshold=-1.0,
        no_speech_threshold=0.6,
        condition_on_previous_text=True,
        initial_prompt=None,
        without_timestamps=False,
        language_threshold: float = 0.6,
        language_detection_segments: int = 1,
        lucid_threshold=0.3,

        # Additional options for word alignment
        remove_punctuation_from_words=False,
        compute_word_confidence=True,
        include_punctuation_in_confidence=False,
        refine_whisper_precision=0.5,
        min_word_duration=0.04,
        word_alignement_most_top_layers=6,
    ):
        """Transcribes an input file.

        Arguments:
          input_file: Path to the input file or a file-like object.
          language: The language spoken in the audio. It should be a language code such
            as "en" or "fr". If not set, the language will be detected in the first 30 seconds
            of audio.
          task: Task to execute (transcribe or translate).
          beam_size: Beam size to use for decoding.
          best_of: Number of candidates when sampling with non-zero temperature.
          patience: Beam search patience factor.
          length_penalty: Exponential length penalty constant.
          temperature: Temperature for sampling. It can be a tuple of temperatures,
            which will be successively used upon failures according to either
            `compression_ratio_threshold` or `logprob_threshold`.
          compression_ratio_threshold: If the gzip compression ratio is above this value,
            treat as failed.
          log_prob_threshold: If the average log probability over sampled tokens is
            below this value, treat as failed.
          no_speech_threshold: If the no_speech probability is higher than this value AND
            the average log probability over sampled tokens is below `logprob_threshold`,
            consider the segment as silent.
          condition_on_previous_text: If True, the previous output of the model is provided
            as a prompt for the next window; disabling may make the text inconsistent across
            windows, but the model becomes less prone to getting stuck in a failure loop,
            such as repetition looping or timestamps going out of sync.
          initial_prompt: Optional text to provide as a prompt for the first window.
          without_timestamps: Only sample text tokens.

          remove_punctuation_from_words: bool
            If False, words will be glued with the next punctuation mark (if any).
            If True, there will be no punctuation mark in the `words[:]["text"]` list.
            It only affects these strings; This has no influence on the computation of the word confidence, whatever the value of `include_punctuation_in_confidence` is.
          compute_word_confidence: bool
            Whether to compute word confidence.
            If True, a finer confidence for each segment will be computed as well.

          include_punctuation_in_confidence: bool
            Whether to include proba of punctuation in the computation of the (previous) word confidence.
          refine_whisper_precision: float
            How much can we refine Whisper segment positions, in seconds. Must be a multiple of 0.02.
          min_word_duration: float
            Minimum duration of a word, in seconds. If a word is shorter than this, timestamps will be adjusted.

        Returns:
          A tuple with:

            - a generator over transcribed segments
            - an instance of AudioInfo
        """
        # Check input options
        assert refine_whisper_precision >= 0 and refine_whisper_precision / self.audio_time_per_token == round(
            refine_whisper_precision / self.audio_time_per_token), f"refine_whisper_precision must be a positive multiple of {self.audio_time_per_token}"
        refine_whisper_precision_nframes = round(refine_whisper_precision / self.audio_time_per_token)
        assert min_word_duration >= 0, f"min_word_duration must be a positive number"
        assert word_alignement_most_top_layers is None or word_alignement_most_top_layers > 0, f"word_alignement_most_top_layers must be a strictly positive number"

        audio = decode_audio(
            input_file, sampling_rate=self.feature_extractor.sampling_rate
        )
        features = self.feature_extractor(audio)

        if language is None:
            num_frames = features.shape[-1]
            if language_detection_segments is None or language_detection_segments < 1:
                language_detection_segments = 1
            offset = 0
            languages = []
            while offset < num_frames and offset < self.feature_extractor.nb_max_frames * language_detection_segments:
                segment = self.get_segment(features, offset)
                input = self.get_input(segment)
                results = self.model.detect_language(input)
                language_token, language_probability = results[0][0]
                if language_threshold is not None and language_probability > language_threshold:
                    language = language_token[2:-2]
                    break
                else:
                    languages.append(language_token[2:-2])
                    offset += segment.shape[-1]
            else:
                # If no language detected for all segments, the majority vote of the highest projected
                # languages for all segments is used to determine the language.
                language = max(set(languages), key=languages.count)
        else:
            if self.tokenizer.token_to_id("<|%s|>" % language) is None:
                raise ValueError("%s is not a valid language code" % language)
            language_probability = 1

        transcription_options = TranscriptionOptions(
            task=task,
            beam_size=beam_size,
            best_of=best_of,
            patience=patience,
            length_penalty=length_penalty,
            log_prob_threshold=log_prob_threshold,
            no_speech_threshold=no_speech_threshold,
            compression_ratio_threshold=compression_ratio_threshold,
            condition_on_previous_text=condition_on_previous_text,
            temperatures=(
                temperature if isinstance(temperature, (list, tuple)) else [temperature]
            ),
            initial_prompt=initial_prompt,
            without_timestamps=without_timestamps,
            lucid_threshold=lucid_threshold,
        )

        segments = self.generate_segments(features, language, transcription_options)
        segments = list(segments)

        audio_info = AudioInfo(
            language=language,
            language_probability=language_probability,
        )

        # get the timestamps for each word
        wordtimestamp_options = WordTimestampOptions(
            audio=audio,
            language=language,
            segments=segments,
            remove_punctuation_from_words=remove_punctuation_from_words,
            compute_word_confidence=compute_word_confidence,
            include_punctuation_in_confidence=include_punctuation_in_confidence,
            refine_whisper_precision=refine_whisper_precision,
            refine_whisper_precision_nframes=refine_whisper_precision_nframes,
            word_alignement_most_top_layers=word_alignement_most_top_layers,
            min_word_duration=min_word_duration,
            alignment_heads=None,
            transcription_options=transcription_options,
        )

        transcription = self.get_attention_timestamps(wordtimestamp_options)

        return transcription, audio_info

    def generate_segments(self, features, language, options):
        tokenized_segments = self.generate_tokenized_segments(
            features, language, options
        )

        for offset, start, end, tokens, token_scores, attention in tokenized_segments:
            text = self.decode_text_tokens(tokens)
            if not text.strip():
                continue

            yield Segment(
                offset=offset,
                start=start,
                end=end,
                text=text,
                tokens=tokens,
                attention_weights=attention,
                token_scores=token_scores,
            )

    def generate_tokenized_segments(self, features, language, options):
        num_frames = features.shape[-1]
        offset = 0
        all_tokens = []
        prompt_reset_since = 0
        prompt = None

        if options.initial_prompt is not None:
            initial_prompt = " " + options.initial_prompt.strip()
            initial_prompt_tokens = self.tokenizer.encode(
                initial_prompt, add_special_tokens=False
            )
            all_tokens.extend(initial_prompt_tokens.ids)

        while offset < num_frames:
            time_offset = offset * self.feature_extractor.time_per_frame
            segment = self.get_segment(features, offset)
            segment_duration = segment.shape[-1] * self.feature_extractor.time_per_frame

            previous_tokens = all_tokens[prompt_reset_since:]
            prompt = self.get_prompt(
                language,
                previous_tokens,
                task=options.task,
                without_timestamps=options.without_timestamps,
            )

<<<<<<< HEAD
            # Lucid Whisper
            if ((offset + self.feature_extractor.nb_max_frames) / num_frames < 1.0) or (
                    offset == 0):  # first chunk, ergo no context or next chunk will be fully within num_frames ergo should be fine
                previous_tokens = all_tokens[prompt_reset_since:]
                prompt = self.get_prompt(language, previous_tokens, task=options.task, without_timestamps=options.without_timestamps)
            else:  # next chunk will not be fully within num_frames i.e. last chunk, calculate lucid_score
                lucid_score = (num_frames - offset) / self.feature_extractor.nb_max_frames
                if lucid_score < options.lucid_threshold and prompt is not None:  # Lucid Score below threshold, erasing context!
                    prompt = self.get_prompt(language, [], task=options.task, without_timestamps=options.without_timestamps)
                else:  # Lucid Score above threshold, keeping context!
                    previous_tokens = all_tokens[prompt_reset_since:]
                    prompt = self.get_prompt(language, previous_tokens, task=options.task, without_timestamps=options.without_timestamps)

            result, temperature = self.generate_with_fallback(segment, prompt, options)
=======
            result, avg_log_prob, temperature = self.generate_with_fallback(
                segment, prompt, options
            )
>>>>>>> b1c69927

            if (
                result.no_speech_prob > options.no_speech_threshold
                and avg_log_prob < options.log_prob_threshold
            ):
                offset += segment.shape[-1]
                continue

            tokens = result.sequences_ids[0]
            token_scores = result.token_scores
            attention = np.transpose(result.full_attention[0], (2, 1, 0, 3))

            consecutive_timestamps = [
                i
                for i in range(len(tokens))
                if i > 0
                and tokens[i] >= self.timestamp_begin_id
                and tokens[i - 1] >= self.timestamp_begin_id
            ]

            if len(consecutive_timestamps) > 0:
                last_slice = 0
                for i, current_slice in enumerate(consecutive_timestamps):
                    sliced_tokens = tokens[last_slice:current_slice]
                    sliced_token_scores = token_scores[last_slice:current_slice]
                    sliced_attention = attention[:, :, last_slice:current_slice, :]
                    start_timestamp_position = (
                        sliced_tokens[0] - self.timestamp_begin_id
                    )
                    end_timestamp_position = sliced_tokens[-1] - self.timestamp_begin_id
                    start_time = (
                        time_offset + start_timestamp_position * self.time_precision
                    )
                    end_time = (
                        time_offset + end_timestamp_position * self.time_precision
                    )

                    last_in_window = i + 1 == len(consecutive_timestamps)

                    # Include the last timestamp so that all tokens are included in a segment.
                    if last_in_window:
                        sliced_tokens.append(tokens[current_slice])
                        sliced_token_scores.append(token_scores[current_slice])
                        sliced_attention = np.concatenate((sliced_attention, attention[:, :, current_slice:current_slice+1, :]), axis=2)

                    yield offset, start_time, end_time, sliced_tokens, sliced_token_scores, sliced_attention
                    last_slice = current_slice

                last_timestamp_position = (
                    tokens[last_slice - 1] - self.timestamp_begin_id
                )
                offset += last_timestamp_position * self.input_stride
                all_tokens.extend(tokens[: last_slice + 1])

            else:
                duration = segment_duration
                timestamps = [
                    token for token in tokens if token >= self.timestamp_begin_id
                ]
                if len(timestamps) > 0 and timestamps[-1] != self.timestamp_begin_id:
                    last_timestamp_position = timestamps[-1] - self.timestamp_begin_id
                    duration = last_timestamp_position * self.time_precision

                yield offset, time_offset, time_offset + duration, tokens, token_scores, attention

                offset += segment.shape[-1]
                all_tokens.extend(tokens)

            if not options.condition_on_previous_text or temperature > 0.5:
                prompt_reset_since = len(all_tokens)

    def decode_text_tokens(self, tokens):
        text_tokens = [token for token in tokens if token < self.eot_id]
        return self.tokenizer.decode(text_tokens)

    def decode_text_tokens_with_timestamps(self, tokens):
        """
        Timestamp tokens are above the special tokens' id range and are ignored by `decode()`.
        This method decodes given tokens with timestamps tokens annotated, e.g. "<|1.08|>".
        """
        outputs = [[]]
        for token in tokens:
            if token >= self.timestamp_begin_id:
                timestamp = f"<|{(token - self.timestamp_begin_id) * 0.02:.2f}|>"
                outputs.append(timestamp)
                outputs.append([])
            else:
                outputs[-1].append(token)
        outputs = [s if isinstance(s, str) else self.decode_text_tokens(s) for s in outputs]
        return "".join(outputs)

    def generate_with_fallback(self, segment, prompt, options):
        features = self.get_input(segment)
        result = None
        avg_log_prob = None
        final_temperature = None
        max_length = min(self.max_length, 2 * (self.max_length - len(prompt)))

        for temperature in options.temperatures:
            if temperature > 0:
                kwargs = {
                    "beam_size": 1,
                    "num_hypotheses": options.best_of,
                    "sampling_topk": 0,
                    "sampling_temperature": temperature,
                }
            else:
                kwargs = {
                    "beam_size": options.beam_size,
                    "patience": options.patience,
                }

            final_temperature = temperature
            result = self.model.generate(
                features,
                [prompt],
<<<<<<< HEAD
                max_length=max_length,
=======
                length_penalty=options.length_penalty,
                max_length=self.max_length,
>>>>>>> b1c69927
                return_scores=True,
                return_attention=True,
                return_no_speech_prob=True,
                **kwargs,
            )[0]

            tokens = result.sequences_ids[0]

            # Recover the average log prob from the returned score.
            seq_len = len(tokens)
            cum_log_prob = result.scores[0] * (seq_len**options.length_penalty)
            avg_log_prob = cum_log_prob / (seq_len + 1)

            text = self.decode_text_tokens(tokens).strip()
            compression_ratio = get_compression_ratio(text)

            if (
                compression_ratio <= options.compression_ratio_threshold
                and avg_log_prob >= options.log_prob_threshold
            ):
                break

        return result, avg_log_prob, final_temperature

    def get_prompt(
        self,
        language,
        previous_tokens,
        task="transcribe",
        without_timestamps=False,
    ):
        prompt = []

        if previous_tokens:
            prompt.append(self.tokenizer.token_to_id("<|startofprev|>"))
            prompt.extend(previous_tokens[-(self.max_length // 2 - 1) :])

        prompt.append(self.tokenizer.token_to_id("<|startoftranscript|>"))

        prompt.extend(
            [
                self.tokenizer.token_to_id("<|%s|>" % language),
                self.tokenizer.token_to_id("<|%s|>" % task),
            ]
        )

        if without_timestamps:
            prompt.append(self.tokenizer.token_to_id("<|notimestamps|>"))

        return prompt

    def get_segment(self, features, offset=0):
        if offset > 0:
            features = features[:, offset:]

        num_frames = features.shape[-1]
        required_num_frames = self.feature_extractor.nb_max_frames

        if num_frames > required_num_frames:
            features = features[:, :required_num_frames]
        elif num_frames < required_num_frames:
            pad_widths = [(0, 0), (0, required_num_frames - num_frames)]
            features = np.pad(features, pad_widths)

        features = np.ascontiguousarray(features)
        return features

    def get_input(self, segment):
        segment = np.expand_dims(segment, 0)
        segment = ctranslate2.StorageView.from_array(segment)
        return segment

    def get_attention_timestamps(self, options):
        refine_whisper_precision_sec = options.refine_whisper_precision_nframes * self.audio_time_per_token
        words = []
        previous_end = 0
        audio_duration = options.audio.shape[-1] / self.feature_extractor.sampling_rate
        use_space = self.should_use_space(options.language)

        word_alignement_most_top_layers = float(
            "inf") if options.word_alignement_most_top_layers is None else options.word_alignement_most_top_layers

        transcription = {
            "text": "",
            "segments": [],
        }

        for i_segment, segment in enumerate(options.segments):

            # create dictionary of relevant segment features for the output
            new_segment = {
                "id": i_segment,
                "offset": segment.offset,
                "start": segment.start,
                "end": segment.end,
                "text": segment.text,
            }

            start = segment.start
            end = segment.end
            if end < start:
                # Whisper is wrong on the prediction of segment end
                end = min(audio_duration, start + 30.0)

            start_margin_min = start - refine_whisper_precision_sec
            start_margin_max = start + refine_whisper_precision_sec
            if start >= audio_duration - options.min_word_duration or (
                    previous_end >= start_margin_min and previous_end <= start_margin_max):
                # Make start as accurate as possible (as the decoding will start with timestamp <|0|>)
                start = previous_end
            else:
                # Fallback
                start = start_margin_min

            if start > audio_duration - options.min_word_duration:
                continue

            end_margin_min = end - refine_whisper_precision_sec
            end_margin_max = end + refine_whisper_precision_sec
            if i_segment < len(options.segments) - 1:
                # Try to enforce:
                #   end + min_word_duration <= next start + refine_whisper_precision_sec
                end_margin_max2 = options.segments[
                                      i_segment + 1].start + refine_whisper_precision_sec - options.min_word_duration
                if end_margin_max2 >= end_margin_min:
                    end_margin_max = min(end_margin_max2, end_margin_max)
            end = min(audio_duration, end_margin_max)

            if end < start + options.min_word_duration:
                end = min(audio_duration, start + options.min_word_duration)
                if end <= start:
                    continue

            start_sample = min(round(start * self.feature_extractor.sampling_rate), options.audio.shape[-1])
            end_sample = min(round(end * self.feature_extractor.sampling_rate), options.audio.shape[-1])

            sub_audio = self.audio_minimum_padding(options.audio[start_sample:end_sample])

            mfcc = self.feature_extractor(sub_audio)
            # mfcc = self.feature_extractor.pad_or_trim(mfcc, self.feature_extractor.nb_max_frames)
            mfcc = np.expand_dims(mfcc, axis=0)

            tokens = segment.tokens

            # get the log prob for each token
            logprobs = np.array(segment.token_scores)

            # get the attention weights
            attention_weights = segment.attention_weights

            if options.word_alignement_most_top_layers:
                attention_weights = attention_weights[-options.word_alignement_most_top_layers:, :, :, :]

            ws = self.perform_word_alignment(
                tokens,
                attention_weights,
                use_space=use_space,
                remove_punctuation_from_words=options.remove_punctuation_from_words,
                refine_whisper_precision_nframes=options.refine_whisper_precision_nframes,
                mfcc=mfcc,
            )

            segment_logprobs = []
            i_start = 1
            for w in ws:
                offset = segment.offset * self.feature_extractor.time_per_frame
                w["start"] += offset
                w["end"] += offset
                w.update({"idx_segment": i_segment})
                if options.compute_word_confidence:
                    tokens = w["tokens"]
                    tokens_indices = w["tokens_indices"]
                    i_end = i_start + len(tokens)
                    if options.include_punctuation_in_confidence:
                        while len(tokens) > 1 and tokens[-1][
                            -1] in self._punctuation:  # Note: look at the last character of token, to take into account "...", "!!", etc.
                            tokens = tokens[:-1]
                            tokens_indices = tokens_indices[:-1]
                    word_logprobs = [logprobs[step] for step in
                                     range(i_start, i_start + len(tokens_indices))]
                    i_start = i_end
                    w.update({"confidence": round_confidence(np.exp(np.mean(word_logprobs)))})
                    segment_logprobs.append(word_logprobs)

                words.append(w)

            if len(segment_logprobs):
                segment_logprobs = np.concatenate(segment_logprobs)
                new_segment.update({"confidence": round_confidence((np.exp(np.mean(segment_logprobs))))})

            if len(ws):
                previous_end = ws[-1]["end"]

            # add the new segment to the output of segments
            transcription["segments"].append(new_segment)
            transcription["text"] += segment.text

        # Refine word positions
        self.ensure_increasing_positions(words, min_duration=options.min_word_duration)

        word_segments = transcription["segments"]
        for word in words:
            word.pop("tokens")
            word.pop("tokens_indices")
            idx_segment = word.pop("idx_segment")
            segment = word_segments[idx_segment]
            if "words" in segment:
                segment["words"].append(word)
            else:
                segment["words"] = [word]
                if options.refine_whisper_precision:
                    segment["start"] = word["start"]
            if options.refine_whisper_precision:
                segment["end"] = word["end"]

        return transcription

    def audio_minimum_padding(self, audio):
        if audio.shape[-1] <= 200:
            return self.feature_extractor.pad_or_trim(audio, 201)
        return audio

    def find_start_padding(self, mfcc):
        """ Return start of padding given the mfcc, or None if there is no padding """
        last_mfcc = mfcc[0, :, -1]
        if np.min(last_mfcc) == np.max(last_mfcc) == 0:
            candidate_index = mfcc.shape[-1] - 2
            while candidate_index > 0:
                candidate = mfcc[0, :, candidate_index]
                if not np.array_equal(candidate, last_mfcc):
                    return candidate_index + 1
                candidate_index -= 1
            return 0  # WTF!?

    def should_use_space(self, language):
        return language not in ["zh", "ja", "th", "lo", "my"]

    def perform_word_alignment(
            self,
            tokens,
            attention_weights,
            use_space=True,
            mfcc=None,
            refine_whisper_precision_nframes=0,
            remove_punctuation_from_words=False,
            include_punctuation_in_timing=False,  # Was True before 1.9
            unfinished_decoding=False,
            alignment_heads=None,
            medfilt_width=9,
            qk_scale=1.0,
    ):
        """
        Perform word alignment on the given tokens and attention weights.
        Returns a list of (word, start_time, end_time) tuples.
        tokens: list of tokens (integers)
        attention_weights: list of attention weights (torch tensors)
        tokenizer: tokenizer used to tokenize the text
        use_space: whether to use spaces to split the tokens into words (should be true for all languages except Japanese, Chinese, ...)
        mfcc: MFCC features (used to identify padded region, and for plotting)
        refine_whisper_precision_nframes: precision time
        remove_punctuation_from_words: whether to remove punctuation from words
        include_punctuation_in_timing: whether to include punctuation in the timing of (previous) words
        unfinished_decoding: whether the decoding is unfinished (e.g. because the model is stuck)
        alignment_heads: list of attention heads to use for alignment
        medfilt_width: width of the median filter used to smooth the attention weights
        qk_scale: scale factor applied to the attention weights
        """

        assert len(
            tokens) > 1, f"Got unexpected sequence of tokens of length {len(tokens)} {self.decode_text_tokens_with_timestamps(tokens)}"
        start_token = tokens[0] - self.timestamp_begin_id
        end_token = tokens[-1] - self.timestamp_begin_id

        # Check start / end tokens
        if start_token < 0:
            raise RuntimeError(f"Missing start token in: {self.self.decode_text_tokens_with_timestamps(tokens)}")
        if len(tokens) == 1 or end_token < 0:
            end_token = self.feature_extractor.nb_max_frames // 2
        if end_token == start_token and refine_whisper_precision_nframes == 0:
            return []

        # Put some margin around the segment
        if refine_whisper_precision_nframes > 0:
            start_token = max(start_token - refine_whisper_precision_nframes, 0)
            end_token = min(end_token + refine_whisper_precision_nframes, self.feature_extractor.nb_max_frames // 2)

        if end_token <= start_token:
            raise RuntimeError(
                f"Got segment with null or negative duration {self.decode_text_tokens_with_timestamps(tokens)}: {start_token} {end_token}")

        start_time = start_token * self.audio_time_per_token
        end_time = end_token * self.audio_time_per_token

        split_tokens = self.split_tokens_on_spaces if use_space else self.split_tokens_on_unicode
        words, word_tokens, word_tokens_indices = split_tokens(tokens,
                                                               remove_punctuation_from_words=remove_punctuation_from_words)

        # If the last token is a punctuation that comes after a word
        # group this final punctuation with the final timestamp
        # This is to avoid assigning the final punctuation to a big silence or a noise/music background coming after
        num_punctuations_per_tokens = [
            0 if len(w) == 1 or w[-1] not in self._punctuation else 1
            for w in word_tokens
        ]
        if include_punctuation_in_timing:
            num_punctuations_per_tokens[:-2] = [0] * (len(num_punctuations_per_tokens) - 2)

        for i, w in enumerate(attention_weights):
            assert w.shape[-2] == len(
                tokens), f"Attention weights have wrong shape: {w.shape[-2]} (expected {len(tokens)})."
        weights = attention_weights  # layers * heads * tokens * frames

        num_tokens = weights.shape[-2]
        num_frames = end_token - start_token
        if num_tokens > num_frames:
            return self.perform_word_alignment(
                tokens[:num_frames - 1] + [tokens[-1]],
                np.concatenate((weights[:, :, :num_frames - 1, :], weights[:, :, -1:, :]), dim=-2),
                use_space=use_space,
                refine_whisper_precision_nframes=refine_whisper_precision_nframes,
                medfilt_width=medfilt_width,
                qk_scale=qk_scale,
                alignment_heads=alignment_heads,
                mfcc=mfcc,
                remove_punctuation_from_words=remove_punctuation_from_words,
                unfinished_decoding=True,
            )

        assert end_token <= weights.shape[-1]
        assert len(tokens) == num_tokens

        weights = weights[:, :, :, start_token: end_token]

        if alignment_heads is None:
            weights = weights.reshape(-1, *weights.shape[-2:])
        else:
            weights = np.stack([weights[l][h] for l, h in alignment_heads.indices().T])

        weights = median_filter(weights, (1, 1, medfilt_width))
        weights = softmax(np.array(weights * qk_scale), -1)
        # std = np.std(weights, axis=-2, keepdims=True, ddof=0)
        # mean = np.mean(weights, axis=-2, keepdims=True)
        # weights = (weights - mean)/std
        weights = weights.mean(axis=0)  # average over layers and heads
        weights = weights / np.linalg.norm(weights, axis=-2, keepdims=True)
        weights = -weights.astype(np.float64)
        worse_weight = 0

        # Get the limit of audio duration
        max_duration = None
        if mfcc is not None:
            max_duration = self.find_start_padding(mfcc)
            if max_duration is not None:
                max_duration = max_duration // 2

        # Enforce the max duration
        if max_duration:
            if start_token >= max_duration:
                pass
            else:
                weights[:-1, max_duration:] = worse_weight

        # Encourage to start early
        weights[0, 0] = weights.min()
        weights[0, refine_whisper_precision_nframes * 2:] = worse_weight

        # Similar as "symmetric1" but without the possibility to have the same timestamp for two tokens
        step_pattern = dtw.stepPattern.StepPattern(dtw.stepPattern._c(
            1, 1, 1, -1,
            1, 0, 0, 1,
            2, 0, 1, -1,
            2, 0, 0, 1,
        ))
        alignment = dtw.dtw(weights, step_pattern=step_pattern)

        plot = False
        if plot:
            import matplotlib as mpl
            import matplotlib.pyplot as plt
            import matplotlib.ticker as ticker

            mpl.use('TkAgg')  # !IMPORTANT

            if mfcc is None:
                plt.figure(figsize=(16, 9), frameon=False)
            else:
                plt.subplots(2, 1, figsize=(16, 9), gridspec_kw={'height_ratios': [3, 1]})
                plt.subplot(2, 1, 1, frameon=False)

            plt.imshow(-weights, aspect="auto")
            plt.plot(alignment.index2s, alignment.index1s, color="red")

            xticks = np.arange(0, weights.shape[1], 1 / self.audio_time_per_token)
            xticklabels = [round_timestamp(x) for x in xticks * self.audio_time_per_token + start_time]

            ylims = plt.gca().get_ylim()

            ax = plt.gca()
            ax.tick_params('both', length=0, width=0, which='minor', pad=6)

            ax.yaxis.set_ticks_position("left")
            ax.yaxis.set_label_position("left")
            ax.invert_yaxis()
            ax.set_ylim(ylims)

            major_ticks = [-0.5]
            minor_ticks = []
            current_y = 0

            for word, word_token in zip(words, word_tokens):
                minor_ticks.append(current_y + len(word_token) / 2 - 0.5)
                current_y += len(word_token)
                major_ticks.append(current_y - 0.5)

            words_with_subwords = ["|".join(s).strip() for (w, s) in zip(words, word_tokens)]

            ax.yaxis.set_minor_locator(ticker.FixedLocator(minor_ticks))
            ax.yaxis.set_minor_formatter(
                ticker.FixedFormatter(words_with_subwords))
            ax.set_yticks(major_ticks)
            ax.yaxis.set_major_formatter(ticker.NullFormatter())
            for y in major_ticks:
                plt.axhline(y, color="black", linestyle="dashed")

            plt.ylabel("Words")

            if mfcc is not None:
                plt.xticks(xticks)
                plt.setp(plt.gca().get_xticklabels(), visible=False)

                xticks *= 2

                plt.subplot(2, 1, 2, frameon=False)
                plt.imshow(mfcc[0, :, start_token * 2: end_token * 2], aspect="auto")
                plt.yticks([])
                plt.ylabel("MFCC")

            plt.xticks(xticks, xticklabels)
            plt.xlabel("Time (s)")

        jumps = np.diff(alignment.index1s)
        jumps = np.pad(jumps, (1, 0), constant_values=1)
        jumps = jumps.astype(bool)
        jumps = alignment.index2s[jumps]
        jump_times = jumps * self.audio_time_per_token
        jump_times = np.pad(jump_times, (0, 1),
                            constant_values=end_time - start_time)

        # display the word-level timestamps in a table
        word_boundaries = np.cumsum([len(t) for t in word_tokens])
        word_boundaries = np.pad(word_boundaries, (1, 0))
        begin_times = jump_times[word_boundaries[:-1]]
        end_times = jump_times[word_boundaries[1:] - num_punctuations_per_tokens]

        # Ignore start / end tokens
        if not refine_whisper_precision_nframes:
            begin_times[1] = begin_times[0]
        if not refine_whisper_precision_nframes:
            end_times[-2] = end_times[-1]
        if unfinished_decoding:
            words = words[1:]
            word_tokens = word_tokens[1:]
            word_tokens_indices = word_tokens_indices[1:]
            begin_times = begin_times[1:]
            end_times = end_times[1:]
        else:
            words = words[1:-1]
            word_tokens = word_tokens[1:-1]
            word_tokens_indices = word_tokens_indices[1:-1]
            begin_times = begin_times[1:-1]
            end_times = end_times[1:-1]

        if plot:
            ymin = 1

            if mfcc is not None:
                for i, (begin, end) in enumerate(zip(begin_times, end_times)):
                    for x in [begin, end, ]:
                        plt.axvline(x * 2 / self.audio_time_per_token,
                                    color="red", linestyle="dotted")

                plt.subplot(2, 1, 1)

            for i, (w, ws, begin, end) in enumerate(zip(words, word_tokens, begin_times, end_times)):
                ymax = ymin + len(ws)
                plt.text(begin / self.audio_time_per_token, num_tokens,
                         w, ha="left", va="top", color="red")
                for x in [begin, end, ]:
                    plt.axvline(x / self.audio_time_per_token, color="red", linestyle="dotted",
                                ymin=1 - ymin / num_tokens,
                                ymax=0,  # 1-ymax/num_tokens,
                                )
                ymin = ymax

            plt.show()

        return [
            dict(
                text=word,
                start=round_timestamp(begin + start_time),
                end=round_timestamp(end + start_time),
                tokens=tokens,
                tokens_indices=tokens_indices,
            )
            for word, begin, end, tokens, tokens_indices in
            zip(words, begin_times, end_times, word_tokens, word_tokens_indices)
            if not word.startswith("<|")
        ]

    def split_tokens_on_unicode(self, tokens, remove_punctuation_from_words=False,
                                isolate_punctuations=False):
        words = []
        word_tokens = []
        word_tokens_indices = []
        current_tokens = []

        for token in tokens:
            current_tokens.append(token)
            decoded = self.decode_text_tokens_with_timestamps(current_tokens)
            if "\ufffd" not in decoded:
                punctuation = not isolate_punctuations and (
                            decoded.strip() and decoded.strip() in self._punctuation)
                previous_special = len(word_tokens_indices) > 0 and (word_tokens_indices[-1][-1] >= self.eot_id)
                if punctuation and not previous_special:
                    if len(words) == 0:
                        words = [""]
                        word_tokens = [[]]
                    if not remove_punctuation_from_words:
                        words[-1] += decoded
                    word_tokens[-1].append(decoded)
                    word_tokens_indices[-1].extend(current_tokens)
                else:
                    words.append(decoded)
                    word_tokens.append([decoded])
                    word_tokens_indices.append(current_tokens)
                current_tokens = []

        return words, word_tokens, word_tokens_indices

    def split_tokens_on_spaces(self, tokens, remove_punctuation_from_words=False):
        subwords, subword_tokens_list, subword_tokens_indices_list = self.split_tokens_on_unicode(tokens,
                                                                                                  remove_punctuation_from_words=remove_punctuation_from_words)
        words = []
        word_tokens = []
        word_tokens_indices = []

        for i, (subword, subword_tokens, subword_tokens_indices) in enumerate(
                zip(subwords, subword_tokens_list, subword_tokens_indices_list)):
            special = (subword_tokens_indices[0] >= self.eot_id)
            previous_special = (i > 0) and (subword_tokens_indices_list[i - 1][0] >= self.eot_id)
            with_space = subword.startswith(" ")
            punctuation = (subword.strip() and subword.strip()) in self._punctuation
            if special or (with_space and not punctuation) or previous_special:
                words.append(subword.strip())
                word_tokens.append(subword_tokens)
                word_tokens_indices.append(subword_tokens_indices)
            else:
                words[-1] = words[-1] + subword.strip()
                word_tokens[-1].extend(subword_tokens)
                word_tokens_indices[-1].extend(subword_tokens_indices)

        return words, word_tokens, word_tokens_indices

    def ensure_increasing_positions(self, segments, min_duration=0):
        """
        Ensure that "start" and "end" come in increasing order
        """
        has_modified_backward = False
        previous_end = 0
        for i, seg in enumerate(segments):
            if seg["start"] < previous_end:
                assert i > 0
                new_start = round_timestamp((previous_end + seg["start"]) / 2)
                if new_start < segments[i - 1]["start"] + min_duration:
                    new_start = previous_end
                else:
                    segments[i - 1]["end"] = new_start
                    has_modified_backward = True
                seg["start"] = new_start
            if seg["end"] <= seg["start"] + min_duration:
                seg["end"] = seg["start"] + min_duration
            previous_end = seg["end"]
        if has_modified_backward:
            return self.ensure_increasing_positions(segments, min_duration)

        previous_end = 0
        for seg in segments:
            seg["start"] = round_timestamp(seg["start"])
            seg["end"] = round_timestamp(seg["end"])
            assert seg[
                       "start"] >= previous_end, f"Got segment {seg} coming before the previous finishes ({previous_end})"
            assert seg["end"] > seg["start"], f"Got segment {seg} with end <= start"
            previous_end = seg["end"]

        return segments

def round_confidence(x):
    return round(x, 3)

def round_timestamp(x):
    return round(x, 2)

def get_compression_ratio(text):
    text_bytes = text.encode("utf-8")
    return len(text_bytes) / len(zlib.compress(text_bytes))

def softmax(x, axis=-1):
    # Subtracting the maximum value for numerical stability
    x_max = np.max(x, axis=axis, keepdims=True)
    e_x = np.exp(x - x_max)
    return e_x / np.sum(e_x, axis=axis, keepdims=True)<|MERGE_RESOLUTION|>--- conflicted
+++ resolved
@@ -339,7 +339,6 @@
                 without_timestamps=options.without_timestamps,
             )
 
-<<<<<<< HEAD
             # Lucid Whisper
             if ((offset + self.feature_extractor.nb_max_frames) / num_frames < 1.0) or (
                     offset == 0):  # first chunk, ergo no context or next chunk will be fully within num_frames ergo should be fine
@@ -353,12 +352,7 @@
                     previous_tokens = all_tokens[prompt_reset_since:]
                     prompt = self.get_prompt(language, previous_tokens, task=options.task, without_timestamps=options.without_timestamps)
 
-            result, temperature = self.generate_with_fallback(segment, prompt, options)
-=======
-            result, avg_log_prob, temperature = self.generate_with_fallback(
-                segment, prompt, options
-            )
->>>>>>> b1c69927
+            result, avg_log_prob, temperature = self.generate_with_fallback(segment, prompt, options)
 
             if (
                 result.no_speech_prob > options.no_speech_threshold
@@ -475,12 +469,8 @@
             result = self.model.generate(
                 features,
                 [prompt],
-<<<<<<< HEAD
-                max_length=max_length,
-=======
                 length_penalty=options.length_penalty,
                 max_length=self.max_length,
->>>>>>> b1c69927
                 return_scores=True,
                 return_attention=True,
                 return_no_speech_prob=True,
