import itertools
import json, jsons
import logging
import os
import zlib
import random
from collections import defaultdict, Counter

from inspect import signature
from typing import BinaryIO, Iterable, List, NamedTuple, Optional, Tuple, Union

import ctranslate2
import numpy as np
import tokenizers

from faster_whisper.audio import decode_audio, pad_or_trim
from faster_whisper.feature_extractor import FeatureExtractor
from faster_whisper.tokenizer import _LANGUAGE_CODES, Tokenizer
from faster_whisper.utils import download_model, format_timestamp, get_end, get_logger
from faster_whisper.vad import (
    SpeechTimestampsMap,
    VadOptions,
    collect_chunks,
    get_speech_timestamps,
)

import torch
from transformers import Pipeline
from transformers.pipelines.pt_utils import PipelineIterator


class Word(NamedTuple):
    start: float
    end: float
    word: str
    probability: float


class Segment(NamedTuple):
    id: int
    seek: int
    start: float
    end: float
    text: str
    tokens: List[int]
    temperature: float
    avg_logprob: float
    compression_ratio: float
    no_speech_prob: float
    words: Optional[List[Word]]

class BatchedSegment(NamedTuple):
    """
    A single segment in batched transcription (up to multiple sentences) of a speech.
    
    start (float): Start time in seconds.
    end (float): End time in seconds.
    text (str): transcription of the segment.
    """
    start: float
    end: float
    text: str

#Added additional parameters for multilingual videos and fixes below
class TranscriptionOptions(NamedTuple):
    beam_size: int
    best_of: int
    patience: float
    length_penalty: float
    repetition_penalty: float
    no_repeat_ngram_size: int
    log_prob_threshold: Optional[float]
    log_prob_low_threshold: Optional[float] #New parameter
    no_speech_threshold: Optional[float]
    compression_ratio_threshold: Optional[float]
    condition_on_previous_text: bool
    prompt_reset_on_temperature: float
    temperatures: List[float]
    initial_prompt: Optional[Union[str, Iterable[int]]]
    prefix: Optional[str]
    suppress_blank: bool
    suppress_tokens: Optional[List[int]]
    without_timestamps: bool
    max_initial_timestamp: float
    word_timestamps: bool
    prepend_punctuations: str
    append_punctuations: str
    multilingual: bool #New parameter
    output_language: str #New parameter
    max_new_tokens: Optional[int]
    clip_timestamps: Union[str, List[float]]
    hallucination_silence_threshold: Optional[float]


class TranscriptionInfo(NamedTuple):
    language: str
    language_probability: float
    duration: float
    duration_after_vad: float
    all_language_probs: Optional[List[Tuple[str, float]]]
    transcription_options: TranscriptionOptions
    vad_options: VadOptions

class BatchedInferencePipeline(Pipeline):

    """
    Huggingface Pipeline wrapper for WhisperModel.
    """
    # TODO:
    # - add support for timestamp mode
    # - add support for custom inference kwargs

    def __init__(
            self,
            model,
            options : Optional[NamedTuple]=None,
            tokenizer=None,
            device: Union[int, str, "torch.device"] = -1,
            framework = "pt",
            language : Optional[str] = None,
            **kwargs
    ):
        self.model = model
        self.tokenizer = tokenizer
        self.options = options
        self.preset_language = language
        self._batch_size = kwargs.pop("batch_size", None)
        self._num_workers = 1
        
        self._preprocess_params, self._forward_params, self._postprocess_params = self._sanitize_parameters(**kwargs)
        self.call_count = 0
        self.framework = framework
        if self.framework == "pt":
            if isinstance(device, torch.device):
                self.device = device
            elif isinstance(device, str):
                self.device = torch.device(device)
            elif device < 0:
                self.device = torch.device("cpu")
            else:
                self.device = torch.device(f"cuda:{device}")
        else:
            self.device = device

        super(Pipeline, self).__init__()

    def _sanitize_parameters(self, **kwargs):
        preprocess_kwargs = {}
        if "tokenizer" in kwargs:
            preprocess_kwargs["maybe_arg"] = kwargs["maybe_arg"]
        return preprocess_kwargs, {}, {}

    def preprocess(self, audio, enable_ta_fe=True):
        audio = audio['inputs']
        features = torch.tensor(self.model.feature_extractor(audio, enable_ta=enable_ta_fe, padding=True)[:,:self.model.feature_extractor.nb_max_frames])
        return {'inputs': features}

    def _forward(self, model_inputs, **forward_params):
        outputs = self.model.generate_segment_batched(model_inputs['inputs'], self.tokenizer, forward_params)
        return {'text': outputs}

    def __call__(self, inputs, options, enable_ta_fe , num_workers=None, batch_size=None, **kwargs):
        if num_workers is None:
            if self._num_workers is None:
                num_workers = 0
            else:
                num_workers = self._num_workers
        if batch_size is None:
            if self._batch_size is None:
                batch_size = 1
            else:
                batch_size = self._batch_size

        preprocess_params, forward_params, postprocess_params = self._sanitize_parameters(**kwargs)
        # Fuse __init__ params and __call__ params without modifying the __init__ ones.
        preprocess_params = {**self._preprocess_params, **preprocess_params, "enable_ta_fe":enable_ta_fe}
        options_dict = jsons.dump(options)
        forward_params = {**self._forward_params, **forward_params, **options_dict}
        postprocess_params = {**self._postprocess_params, **postprocess_params}

        self.call_count += 1
        if self.call_count > 10 and self.framework == "pt" and self.device.type == "cuda":
            logging.warning("You seem to be using the pipelines sequentially on GPU. In order to maximize efficiency please use a Dataset")

        return self.get_iterator(
                inputs, num_workers, batch_size, preprocess_params, forward_params, postprocess_params
            )

    def postprocess(self, model_outputs):
        return model_outputs

    def get_iterator(
        self, inputs, num_workers: int, batch_size: int, preprocess_params=None, forward_params=None, postprocess_params=None
    ):
        def stack(items):
            return {'inputs': torch.stack([x['inputs'] for x in items])}
            
        if "TOKENIZERS_PARALLELISM" not in os.environ:
            os.environ["TOKENIZERS_PARALLELISM"] = "false"
        # TODO hack by collating feature_extractor and image_processor
        dataset = PipelineIterator(inputs, self.preprocess, preprocess_params)
        dataloader = torch.utils.data.DataLoader(dataset, num_workers=num_workers, batch_size=batch_size, collate_fn=stack)
        model_iterator = PipelineIterator(dataloader, self.forward, forward_params, loader_batch_size=batch_size)
        final_iterator = PipelineIterator(model_iterator, self.postprocess, postprocess_params)
        return final_iterator
    
    def get_language_and_tokenizer(self, audio, task=None, language=None):

        language_probability = 1.0
        if self.tokenizer is None:
            if not language:
                language, language_probability = self.detect_language(audio)
            task = task or "transcribe"
            self.tokenizer = Tokenizer(self.model.hf_tokenizer,
                                                                self.model.model.is_multilingual, task=task,
                                                                language=language)
        else:
            language = language or self.tokenizer.language_code
            task = task or self.tokenizer.task
            if task != self.tokenizer.task or language != self.tokenizer.language_code:
                self.tokenizer = Tokenizer(self.model.hf_tokenizer,
                                                                    self.model.model.is_multilingual, task=task,
                                                                    language=language)
        
        return language, language_probability, task
    
    def audio_split(self, audio, segments, sampling_rate):
        "Returns splitted audio chunks as iterator"
        for seg in segments:
            f1 = int(seg['start'] * sampling_rate)
            f2 = int(seg['end'] * sampling_rate)
            yield {'inputs': audio[f1:f2]}

    def transcribe(
        self, 
        audio: Union[str, np.ndarray], 
        vad_segments: Optional[List[dict]], 
        batch_size: int =16, 
        num_workers: int =0, 
        language: Optional[str]=None, 
        task: str =None, 
        log_progress: bool = False,
        beam_size: int = 5,
        best_of: int = 5,
        patience: float = 1,
        length_penalty: float = 1,
        repetition_penalty: float = 1,
        no_repeat_ngram_size: int = 0,
        temperature: Union[float, List[float], Tuple[float, ...]] = [
            0.0,
            0.2,
            0.4,
            0.6,
            0.8,
            1.0,
        ],
        compression_ratio_threshold: Optional[float] = 2.4,
        log_prob_threshold: Optional[float] = -1.0,
        log_prob_low_threshold: Optional[float] = -2.0,
        no_speech_threshold: Optional[float] = 0.6,
        initial_prompt: Optional[Union[str, Iterable[int]]] = None,
        prefix: Optional[str] = None,
        suppress_blank: bool = True,
        suppress_tokens: Optional[List[int]] = [-1],
        enable_ta_fe = True, 
        prepend_punctuations: str = "\"'“¿([{-",
        append_punctuations: str = "\"'.。,，!！?？:：”)]}、",
        max_new_tokens: Optional[int] = None,
        clip_timestamps: Union[str, List[float]] = "0",
    ) ->Tuple[Iterable[BatchedSegment], TranscriptionInfo]: 
        """transcribe audio in chunks specified in vad_segments and return BatchedSegment generator with language info.

        Arguments:
            audio: complete audio file as numpy array/path to the audio file for batched transcription.
            vad_segments: list of dictionaries each containing "start" and "end" keys, 
                specifying the start and end voiced regions of audio chunks. 
                If no vad_segments specified, it performs non-batched transcribe, causing speed degradation.
            batch_size: the maximum number of parallel requests to model for decoding.
            num_workers: to enable true parallelism when running the model, same as the transcribe function argument
                in WhisperModel class.
            language: The language spoken in the audio. It should be a language code such as "en" or "fr".
            task: either "transcribe" or "translate".
            log_progress: whether to show progress bar or not.
            beam_size: Beam size to use for decoding.
            best_of: Number of candidates when sampling with non-zero temperature.
            patience: Beam search patience factor.
            length_penalty: Exponential length penalty constant.
            repetition_penalty: Penalty applied to the score of previously generated tokens
                (set > 1 to penalize).
            no_repeat_ngram_size: Prevent repetitions of ngrams with this size (set 0 to disable).
            temperature: Temperature for sampling. It can be a tuple of temperatures,
                which will be successively used upon failures according to either
                `compression_ratio_threshold` or `log_prob_threshold`.
            compression_ratio_threshold: If the gzip compression ratio is above this value,
                treat as failed.
            log_prob_threshold: If the average log probability over sampled tokens is
                below this value, treat as failed.
            log_prob_low_threshold: This parameter alone is sufficient to skip an output text, 
            wheras log_prob_threshold also looks for appropriate no_speech_threshold value.
            This value should be less than log_prob_threshold.
            no_speech_threshold: If the no_speech probability is higher than this value AND
                the average log probability over sampled tokens is below `log_prob_threshold`,
                consider the segment as silent.
            initial_prompt: Optional text string or iterable of token ids to provide as a
                prompt for the first window.
            prefix: Optional text to provide as a prefix for the first window.
            suppress_blank: Suppress blank outputs at the beginning of the sampling.
            suppress_tokens: List of token IDs to suppress. -1 will suppress a default set
                of symbols as defined in the model config.json file.
            enable_ta_fe: Use torch audio based kaldi fbank features instead of torch based mel filterbank
                for faster feature extraction.
            prepend_punctuations: If word_timestamps is True, merge these punctuation symbols
                with the next word
            append_punctuations: If word_timestamps is True, merge these punctuation symbols
                with the previous word
            max_new_tokens: Maximum number of new tokens to generate per-chunk. If not set,
                the maximum will be set by the default max_length.
            clip_timestamps: Union[str, List[float]]
                Comma-separated list start,end,start,end,... timestamps (in seconds) of clips to
                process. The last end timestamp defaults to the end of the file.

        Static params: (Fixed for batched version)
            without_timestamps: Only sample text tokens, set as True.
            max_initial_timestamp: The initial timestamp cannot be later than this, set at 0.0.
            word_timestamps: Extract word-level timestamps using the cross-attention pattern
                and dynamic time warping, and include the timestamps for each word in each segment. set as False.
            multilingual: If True, perform transcription on multilingual videos and return the transcript based
                on the 'output_language' flag. Set as False.
            output_language: Valid only if multilingual is set to True. Specifies the string representing the output language. One of
                'en' (English) or 'hybrid' (code-switched transcription). set as None.
            condition_on_previous_text: If True, the previous output of the model is provided
                as a prompt for the next window; disabling may make the text inconsistent across
                windows, but the model becomes less prone to getting stuck in a failure loop,
                such as repetition looping or timestamps going out of sync. Set as False
            prompt_reset_on_temperature: Resets prompt if temperature is above this value.
                Arg has effect only if condition_on_previous_text is True. Set at 0.5
            hallucination_silence_threshold: Optional[float]
                When word_timestamps is True, skip silent periods longer than this threshold
                (in seconds) when a possible hallucination is detected. set as None.
            
        unused:
            language_detection_threshold: If the maximum probability of the language tokens is higher
                than this value, the language is detected.
            language_detection_segments: Number of segments to consider for the language detection.
                        vad_filter: Enable the voice activity detection (VAD) to filter out parts of the audio
                without speech. This step is using the Silero VAD model
                https://github.com/snakers4/silero-vad.
            vad_parameters: Dictionary of Silero VAD parameters or VadOptions class (see available
                parameters and default values in the class `VadOptions`).
            chunk_length: The length of audio segments. If it is not None, it will overwrite the
                default chunk_length of the FeatureExtractor.


        Returns:
          A tuple with:

            - a generator over transcribed batched segments.
            - an instance of TranscriptionInfo.
            - a dictionary with detected language and its probability.
        """


        sampling_rate = self.model.feature_extractor.sampling_rate

        if isinstance(audio, str):
            audio = decode_audio(audio)

        #if no segment split is provided, consider a single vad segment from start to end. No benefit in this case.
        if not vad_segments: 
            end_time = len(audio)/sampling_rate
            vad_segments = [{'start':0.0, 'end': end_time}]

        language, language_probability, task = self.get_language_and_tokenizer(audio, task, language)
        batch_size = batch_size or self._batch_size
        total_segments = len(vad_segments)

        #batched options: see the difference with default options in WhisperModel
        batched_options = TranscriptionOptions(
            beam_size=beam_size,
            best_of=best_of,
            patience=patience,
            length_penalty=length_penalty,
            repetition_penalty=repetition_penalty,
            no_repeat_ngram_size=no_repeat_ngram_size,
            log_prob_threshold=log_prob_threshold,
            log_prob_low_threshold = log_prob_low_threshold,
            no_speech_threshold=no_speech_threshold,
            compression_ratio_threshold=compression_ratio_threshold,
            temperatures=(
                temperature if isinstance(temperature, (list, tuple)) else [temperature]
            ),
            initial_prompt=initial_prompt,
            prefix=prefix,
            suppress_blank=suppress_blank,
            suppress_tokens=get_suppressed_tokens(self.tokenizer, suppress_tokens),
            prepend_punctuations=prepend_punctuations,
            append_punctuations=append_punctuations,
            max_new_tokens=max_new_tokens,
            clip_timestamps=clip_timestamps,
            hallucination_silence_threshold=None,
            condition_on_previous_text=False,
            prompt_reset_on_temperature=0.5,
            multilingual = False,
            word_timestamps=False,
            output_language = None,
            without_timestamps=True,
            max_initial_timestamp=0.0,
        ) 

        for idx, out in enumerate(self.__call__(self.audio_split(audio, vad_segments, sampling_rate), batch_size=batch_size, num_workers=num_workers, enable_ta_fe=enable_ta_fe, options=batched_options)):
            #inputs, *args, num_workers=None, batch_size=None, **kwargs
            if log_progress:
                percent_complete = ((idx + 1) / total_segments) * 100
                self.model.logger.info(f"Progress: {percent_complete:.2f}%...")

            text = out['text']
            if batch_size in [0, 1, None]:
                text = text[0]

            segments = BatchedSegment(
                    text=text,
                    start=round(vad_segments[idx]['start'], 3),
                    end=round(vad_segments[idx]['end'], 3)
            )

            info = TranscriptionInfo(
            language=language,
            language_probability=language_probability,
            duration=0.0,
            duration_after_vad=0.0,
            transcription_options=batched_options,
            vad_options=None,
            all_language_probs=None,
        )
            yield segments, info

        # revert the tokenizer if multilingual inference is enabled
        if self.preset_language is None:
            self.tokenizer = None
        
    def detect_language(self, audio: np.ndarray):
        
        segment = torch.tensor(self.model.feature_extractor(audio, padding=True)[:,:self.model.feature_extractor.nb_max_frames])
        encoder_output = self.model.encode(segment)
        results = self.model.model.detect_language(encoder_output)
        language_token, language_probability = results[0][0]
        language = language_token[2:-2]
        self.model.logger.info(f"Detected language: {language} ({language_probability:.2f}) in first 30s of audio...")
        return language, language_probability
    
    def detect_language_multi_segment(self, audio: Union[str, BinaryIO, np.ndarray], params: dict):
        return self.model.detect_language_multi_segment(audio, params)


class WhisperModel:
    def __init__(
        self,
        model_size_or_path: str,
        device: str = "auto",
        device_index: Union[int, List[int]] = 0,
        compute_type: str = "default",
        cpu_threads: int = 16,
        num_workers: int = 1,
        download_root: Optional[str] = None,
        local_files_only: bool = False,
    ):
        """Initializes the Whisper model.

        Args:
          model_size_or_path: Size of the model to use (tiny, tiny.en, base, base.en,
            small, small.en, medium, medium.en, large-v1, large-v2, large-v3, or large), a path to a
            converted model directory, or a CTranslate2-converted Whisper model ID from the HF Hub.
            When a size or a model ID is configured, the converted model is downloaded
            from the Hugging Face Hub.
          device: Device to use for computation ("cpu", "cuda", "auto").
          device_index: Device ID to use.
            The model can also be loaded on multiple GPUs by passing a list of IDs
            (e.g. [0, 1, 2, 3]). In that case, multiple transcriptions can run in parallel
            when transcribe() is called from multiple Python threads (see also num_workers).
          compute_type: Type to use for computation.
            See https://opennmt.net/CTranslate2/quantization.html.
          cpu_threads: Number of threads to use when running on CPU (4 by default).
            A non zero value overrides the OMP_NUM_THREADS environment variable.
          num_workers: When transcribe() is called from multiple Python threads,
            having multiple workers enables true parallelism when running the model
            (concurrent calls to self.model.generate() will run in parallel).
            This can improve the global throughput at the cost of increased memory usage.
          download_root: Directory where the models should be saved. If not set, the models
            are saved in the standard Hugging Face cache directory.
          local_files_only:  If True, avoid downloading the file and return the path to the
            local cached file if it exists.
        """
        self.logger = get_logger()

        if os.path.isdir(model_size_or_path):
            model_path = model_size_or_path
        else:
            model_path = download_model(
                model_size_or_path,
                local_files_only=local_files_only,
                cache_dir=download_root,
            )

        #set the random seed to make sure consistency across runs
        ctranslate2.set_random_seed(42)
        self.model = ctranslate2.models.Whisper(
            model_path,
            device=device,
            device_index=device_index,
            compute_type=compute_type,
            intra_threads=cpu_threads,
            inter_threads=num_workers,
        )

        tokenizer_file = os.path.join(model_path, "tokenizer.json")
        if os.path.isfile(tokenizer_file):
            self.hf_tokenizer = tokenizers.Tokenizer.from_file(tokenizer_file)
        else:
            self.hf_tokenizer = tokenizers.Tokenizer.from_pretrained(
                "openai/whisper-tiny" + ("" if self.model.is_multilingual else ".en")
            )

        self.feat_kwargs = self._get_feature_kwargs(model_path)
        self.feature_extractor = FeatureExtractor(**self.feat_kwargs)
        self.num_samples_per_token = self.feature_extractor.hop_length * 2
        self.frames_per_second = (
            self.feature_extractor.sampling_rate // self.feature_extractor.hop_length
        )
        self.tokens_per_second = (
            self.feature_extractor.sampling_rate // self.num_samples_per_token
        )
        self.input_stride = 2
        self.time_precision = 0.02
        self.max_length = 448

    @property
    def supported_languages(self) -> List[str]:
        """The languages supported by the model."""
        return list(_LANGUAGE_CODES) if self.model.is_multilingual else ["en"]

    def _get_feature_kwargs(self, model_path) -> dict:
        preprocessor_config_file = os.path.join(model_path, "preprocessor_config.json")
        config = {}
        if os.path.isfile(preprocessor_config_file):
            try:
                with open(preprocessor_config_file, "r", encoding="utf-8") as json_file:
                    config = json.load(json_file)
                valid_keys = signature(FeatureExtractor.__init__).parameters.keys()
                config = {k: v for k, v in config.items() if k in valid_keys}
            except json.JSONDecodeError as e:
                self.logger.warning(
                    "Could not load preprocessor_config.json: %s", str(e)
                )

        return config

    def transcribe(
        self,
        audio: Union[str, BinaryIO, np.ndarray],
        language: Optional[str] = None,
        task: str = "transcribe",
        beam_size: int = 5,
        best_of: int = 5,
        patience: float = 1,
        length_penalty: float = 1,
        repetition_penalty: float = 1,
        no_repeat_ngram_size: int = 0,
        temperature: Union[float, List[float], Tuple[float, ...]] = [
            0.0,
            0.2,
            0.4,
            0.6,
            0.8,
            1.0,
        ],
        compression_ratio_threshold: Optional[float] = 2.4,
        log_prob_threshold: Optional[float] = -1.0,
        log_prob_low_threshold: Optional[float] = -2.0,
        no_speech_threshold: Optional[float] = 0.6,
        condition_on_previous_text: bool = True,
        prompt_reset_on_temperature: float = 0.5,
        initial_prompt: Optional[Union[str, Iterable[int]]] = None,
        prefix: Optional[str] = None,
        suppress_blank: bool = True,
        suppress_tokens: Optional[List[int]] = [-1],
        without_timestamps: bool = False,
        max_initial_timestamp: float = 1.0,
        word_timestamps: bool = False,
        enable_ta_fe = False, 
        prepend_punctuations: str = "\"'“¿([{-",
        append_punctuations: str = "\"'.。,，!！?？:：”)]}、",
        multilingual: bool = False,
        output_language: Optional[str] = None,
        vad_filter: bool = False,
        vad_parameters: Optional[Union[dict, VadOptions]] = None,
        max_new_tokens: Optional[int] = None,
        chunk_length: Optional[int] = None,
        clip_timestamps: Union[str, List[float]] = "0",
        hallucination_silence_threshold: Optional[float] = None,
        language_detection_threshold: Optional[float] = None,
        language_detection_segments: int = 1,
    ) -> Tuple[Iterable[Segment], TranscriptionInfo]:
        """Transcribes an input file.

        Arguments:
          audio: Path to the input file (or a file-like object), or the audio waveform.
          language: The language spoken in the audio. It should be a language code such
            as "en" or "fr". If not set, the language will be detected in the first 30 seconds
            of audio.
          task: Task to execute (transcribe or translate).
          beam_size: Beam size to use for decoding.
          best_of: Number of candidates when sampling with non-zero temperature.
          patience: Beam search patience factor.
          length_penalty: Exponential length penalty constant.
          repetition_penalty: Penalty applied to the score of previously generated tokens
            (set > 1 to penalize).
          no_repeat_ngram_size: Prevent repetitions of ngrams with this size (set 0 to disable).
          temperature: Temperature for sampling. It can be a tuple of temperatures,
            which will be successively used upon failures according to either
            `compression_ratio_threshold` or `log_prob_threshold`.
          compression_ratio_threshold: If the gzip compression ratio is above this value,
            treat as failed.
          log_prob_threshold: If the average log probability over sampled tokens is
            below this value, treat as failed.
          log_prob_low_threshold: This parameter alone is sufficient to skip an output text, 
          wheras log_prob_threshold also looks for appropriate no_speech_threshold value.
          This value should be less than log_prob_threshold.
          no_speech_threshold: If the no_speech probability is higher than this value AND
            the average log probability over sampled tokens is below `log_prob_threshold`,
            consider the segment as silent.
          condition_on_previous_text: If True, the previous output of the model is provided
            as a prompt for the next window; disabling may make the text inconsistent across
            windows, but the model becomes less prone to getting stuck in a failure loop,
            such as repetition looping or timestamps going out of sync.
          prompt_reset_on_temperature: Resets prompt if temperature is above this value.
            Arg has effect only if condition_on_previous_text is True.
          initial_prompt: Optional text string or iterable of token ids to provide as a
            prompt for the first window.
          prefix: Optional text to provide as a prefix for the first window.
          suppress_blank: Suppress blank outputs at the beginning of the sampling.
          suppress_tokens: List of token IDs to suppress. -1 will suppress a default set
            of symbols as defined in the model config.json file.
          without_timestamps: Only sample text tokens.
          max_initial_timestamp: The initial timestamp cannot be later than this.
          word_timestamps: Extract word-level timestamps using the cross-attention pattern
            and dynamic time warping, and include the timestamps for each word in each segment.
          enable_ta_fe: Use torch audio based kaldi fbank features instead of torch based mel filterbank
            for faster feature extraction.
          prepend_punctuations: If word_timestamps is True, merge these punctuation symbols
            with the next word
          append_punctuations: If word_timestamps is True, merge these punctuation symbols
            with the previous word
          multilingual: If True, perform transcription on multilingual videos and return the transcript based
            on the 'output_language' flag.
          output_language: Valid only if multilingual is set to True. Specifies the string representing the output language. One of
            'en' (English) or 'hybrid' (code-switched transcription).
          vad_filter: Enable the voice activity detection (VAD) to filter out parts of the audio
            without speech. This step is using the Silero VAD model
            https://github.com/snakers4/silero-vad.
          vad_parameters: Dictionary of Silero VAD parameters or VadOptions class (see available
            parameters and default values in the class `VadOptions`).
          max_new_tokens: Maximum number of new tokens to generate per-chunk. If not set,
            the maximum will be set by the default max_length.
          chunk_length: The length of audio segments. If it is not None, it will overwrite the
            default chunk_length of the FeatureExtractor.
          clip_timestamps: Union[str, List[float]]
            Comma-separated list start,end,start,end,... timestamps (in seconds) of clips to
             process. The last end timestamp defaults to the end of the file.
             vad_filter will be ignored if clip_timestamps is used.
          hallucination_silence_threshold: Optional[float]
            When word_timestamps is True, skip silent periods longer than this threshold
             (in seconds) when a possible hallucination is detected
          language_detection_threshold: If the maximum probability of the language tokens is higher
           than this value, the language is detected.
          language_detection_segments: Number of segments to consider for the language detection.

        Returns:
          A tuple with:

            - a generator over transcribed segments
            - an instance of TranscriptionInfo
        """
        
        sampling_rate = self.feature_extractor.sampling_rate

        if not isinstance(audio, np.ndarray):
            audio = decode_audio(audio, sampling_rate=sampling_rate)

        duration = audio.shape[0] / sampling_rate
        duration_after_vad = duration

        self.logger.info(
            "Processing audio with duration %s", format_timestamp(duration)
        )

<<<<<<< HEAD
        #setting vad chunks if enabled
        if vad_filter:
=======
        if vad_filter and clip_timestamps == "0":
>>>>>>> 91c8307a
            if vad_parameters is None:
                vad_parameters = VadOptions()
            elif isinstance(vad_parameters, dict):
                vad_parameters = VadOptions(**vad_parameters)
            speech_chunks = get_speech_timestamps(audio, vad_parameters)
            audio = collect_chunks(audio, speech_chunks)
            duration_after_vad = audio.shape[0] / sampling_rate

            self.logger.info(
                "VAD filter removed %s of audio",
                format_timestamp(duration - duration_after_vad),
            )

            if self.logger.isEnabledFor(logging.DEBUG):
                self.logger.debug(
                    "VAD filter kept the following audio segments: %s",
                    ", ".join(
                        "[%s -> %s]"
                        % (
                            format_timestamp(chunk["start"] / sampling_rate),
                            format_timestamp(chunk["end"] / sampling_rate),
                        )
                        for chunk in speech_chunks
                    ),
                )

        else:
            speech_chunks = None

        features = self.feature_extractor(audio, enable_ta = enable_ta_fe, chunk_length=chunk_length)

        encoder_output = None
        all_language_probs = None

        #setting output_language for multilingual videos
        if multilingual:
            if output_language is None:
                output_language = "en"
            elif output_language not in ["en","hybrid"]:
                raise ValueError("Output language needs to be one of 'en'/'hybrid'.")

        #detecting the language if not provided
        if language is None:
            if not self.model.is_multilingual:
                language = "en"
                language_probability = 1
            else:
                if (
                    language_detection_segments is None
                    or language_detection_segments < 1
                ):
                    language_detection_segments = 1
                seek = 0
                detected_language_info = {}
                content_frames = (
                    features.shape[-1] - self.feature_extractor.nb_max_frames
                )
                while (
                    seek <= content_frames
                    and seek
                    < self.feature_extractor.nb_max_frames * language_detection_segments
                ):
                    segment = features[
                        :, seek : seek + self.feature_extractor.nb_max_frames
                    ]
                    encoder_output = self.encode(segment)
                    # results is a list of tuple[str, float] with language names and
                    # probabilities.
                    results = self.model.detect_language(encoder_output)[0]
                    # Parse language names to strip out markers
                    all_language_probs = [
                        (token[2:-2], prob) for (token, prob) in results
                    ]
                    # Get top language token and probability
                    language, language_probability = all_language_probs[0]
                    if (
                        language_detection_threshold is None
                        or language_probability > language_detection_threshold
                    ):
                        break
                    detected_language_info.setdefault(language, []).append(
                        language_probability
                    )
                    seek += segment.shape[-1]
                else:
                    # If no language detected for all segments, the majority vote of the highest
                    # projected languages for all segments is used to determine the language.
                    language = max(
                        detected_language_info,
                        key=lambda lang: len(detected_language_info[lang]),
                    )
                    language_probability = max(detected_language_info[language])

                self.logger.info(
                    "Detected language '%s' with probability %.2f",
                    language,
                    language_probability,
                )
        else:
            if not self.model.is_multilingual and language != "en":
                self.logger.warning(
                    "The current model is English-only but the language parameter is set to '%s'; "
                    "using 'en' instead." % language
                )
                language = "en"

            language_probability = 1

        tokenizer = Tokenizer(
            self.hf_tokenizer,
            self.model.is_multilingual,
            task=task,
            language=language,
        )

        options = TranscriptionOptions(
            beam_size=beam_size,
            best_of=best_of,
            patience=patience,
            length_penalty=length_penalty,
            repetition_penalty=repetition_penalty,
            no_repeat_ngram_size=no_repeat_ngram_size,
            log_prob_threshold=log_prob_threshold,
            log_prob_low_threshold = log_prob_low_threshold,
            no_speech_threshold=no_speech_threshold,
            compression_ratio_threshold=compression_ratio_threshold,
            condition_on_previous_text=condition_on_previous_text,
            prompt_reset_on_temperature=prompt_reset_on_temperature,
            temperatures=(
                temperature if isinstance(temperature, (list, tuple)) else [temperature]
            ),
            initial_prompt=initial_prompt,
            prefix=prefix,
            suppress_blank=suppress_blank,
            suppress_tokens=get_suppressed_tokens(tokenizer, suppress_tokens),
            without_timestamps=without_timestamps,
            max_initial_timestamp=max_initial_timestamp,
            word_timestamps=word_timestamps,
            prepend_punctuations=prepend_punctuations,
            append_punctuations=append_punctuations,
            multilingual = multilingual,
            output_language = output_language,
            max_new_tokens=max_new_tokens,
            clip_timestamps=clip_timestamps,
            hallucination_silence_threshold=hallucination_silence_threshold,
        )

        segments = self.generate_segments(features, tokenizer, options, encoder_output)

        if speech_chunks:
            segments = restore_speech_timestamps(segments, speech_chunks, sampling_rate)

        info = TranscriptionInfo(
            language=language,
            language_probability=language_probability,
            duration=duration,
            duration_after_vad=duration_after_vad,
            transcription_options=options,
            vad_options=vad_parameters,
            all_language_probs=all_language_probs,
        )

        return segments, info

    def generate_segments(
        self,
        features: np.ndarray,
        tokenizer: Tokenizer,
        options: TranscriptionOptions,
        encoder_output: Optional[ctranslate2.StorageView] = None,
    ) -> Iterable[Segment]:
        content_frames = features.shape[-1] - self.feature_extractor.nb_max_frames
        content_duration = float(content_frames * self.feature_extractor.time_per_frame)

        if isinstance(options.clip_timestamps, str):
            TranscriptionOptions.clip_timestamps = [
                float(ts)
                for ts in (
                    options.clip_timestamps.split(",")
                    if options.clip_timestamps
                    else []
                )
            ]
        seek_points: List[int] = [
            round(ts * self.frames_per_second) for ts in options.clip_timestamps
        ]
        if len(seek_points) == 0:
            seek_points.append(0)
        if len(seek_points) % 2 == 1:
            seek_points.append(content_frames)
        seek_clips: List[Tuple[int, int]] = list(
            zip(seek_points[::2], seek_points[1::2])
        )

        punctuation = "\"'“¿([{-\"'.。,，!！?？:：”)]}、"

        idx = 0
        clip_idx = 0
        seek = seek_clips[clip_idx][0]
        all_tokens = []
        prompt_reset_since = 0

        if options.initial_prompt is not None:
            if isinstance(options.initial_prompt, str):
                initial_prompt = " " + options.initial_prompt.strip()
                initial_prompt_tokens = tokenizer.encode(initial_prompt)
                all_tokens.extend(initial_prompt_tokens)
            else:
                all_tokens.extend(options.initial_prompt)

        last_speech_timestamp = 0.0
        # NOTE: This loop is obscurely flattened to make the diff readable.
        # A later commit should turn this into a simpler nested loop.
        # for seek_clip_start, seek_clip_end in seek_clips:
        #     while seek < seek_clip_end
        while clip_idx < len(seek_clips):
            seek_clip_start, seek_clip_end = seek_clips[clip_idx]
            if seek_clip_end > content_frames:
                seek_clip_end = content_frames
            if seek < seek_clip_start:
                seek = seek_clip_start
            if seek >= seek_clip_end:
                clip_idx += 1
                if clip_idx < len(seek_clips):
                    seek = seek_clips[clip_idx][0]
                continue
            time_offset = seek * self.feature_extractor.time_per_frame
            window_end_time = float(
                (seek + self.feature_extractor.nb_max_frames)
                * self.feature_extractor.time_per_frame
            )
            segment_size = min(
                self.feature_extractor.nb_max_frames,
                content_frames - seek,
                seek_clip_end - seek,
            )
            segment = features[:, seek : seek + segment_size]
            segment_duration = segment_size * self.feature_extractor.time_per_frame
            segment = pad_or_trim(segment, self.feature_extractor.nb_max_frames)

            if self.logger.isEnabledFor(logging.DEBUG):
                self.logger.debug(
                    "Processing segment at %s", format_timestamp(time_offset)
                )

            previous_tokens = all_tokens[prompt_reset_since:]
            
            if encoder_output is None:
                encoder_output = self.encode(segment)

            # Perform language detection at every segment to update task based on output language, 
            # if the language is english, task is transcribe, else the task is translate to english (default settings) or transcribe if 'output_language' is 'hybrid'
            if options.multilingual: 
                results = self.model.detect_language(encoder_output)
                language_token, language_probability = results[0][0]
                language = language_token[2:-2]
                if options.output_language == "en" and language != "en":
                    task = "translate"
                else:
                    task = "transcribe"
                
                #Update tokenizer based on task and language
                tokenizer = Tokenizer(
                    self.hf_tokenizer,
                    self.model.is_multilingual,
                    task=task,
                    language=language,
                    )
            #Update prompt based on task and language
            prompt = self.get_prompt(
                tokenizer,
                previous_tokens,
                without_timestamps=options.without_timestamps,
                prefix=options.prefix if seek == 0 else None,
            )

            if seek > 0 or encoder_output is None:
                encoder_output = self.encode(segment)

            (
                result,
                avg_logprob,
                temperature,
                compression_ratio,
            ) = self.generate_with_fallback(encoder_output, prompt, tokenizer, options)

            if options.no_speech_threshold is not None:
                # no voice activity check
                should_skip = result.no_speech_prob > options.no_speech_threshold

                if (
                    options.log_prob_threshold is not None
                    and avg_logprob > options.log_prob_threshold
                ):
                    # don't skip if the logprob is high enough, despite the no_speech_prob
                    should_skip = False
                
                # Skip if the logprob is very low (below the threshold value), despite no_speech_prob being low (ex: Too ambiguous outputs for input music and noise)
                if (
                    avg_logprob < options.log_prob_low_threshold 
                ):
                    should_skip = True
                if should_skip:
                    self.logger.debug(
                        "No speech threshold is met (%f > %f)",
                        result.no_speech_prob,
                        options.no_speech_threshold,
                    )

                    # fast-forward to the next segment boundary
                    seek += segment_size
                    continue

            tokens = result.sequences_ids[0]

            previous_seek = seek
            current_segments = []

            # anomalous words are very long/short/improbable
            def word_anomaly_score(word: dict) -> float:
                probability = word.get("probability", 0.0)
                duration = word["end"] - word["start"]
                score = 0.0
                if probability < 0.15:
                    score += 1.0
                if duration < 0.133:
                    score += (0.133 - duration) * 15
                if duration > 2.0:
                    score += duration - 2.0
                return score

            def is_segment_anomaly(segment: Optional[dict]) -> bool:
                if segment is None or not segment["words"]:
                    return False
                words = [w for w in segment["words"] if w["word"] not in punctuation]
                words = words[:8]
                score = sum(word_anomaly_score(w) for w in words)
                return score >= 3 or score + 0.01 >= len(words)

            def next_words_segment(segments: List[dict]) -> Optional[dict]:
                return next((s for s in segments if s["words"]), None)

            single_timestamp_ending = (
                len(tokens) >= 2
                and tokens[-2] < tokenizer.timestamp_begin <= tokens[-1]
            )

            consecutive_timestamps = [
                i
                for i in range(len(tokens))
                if i > 0
                and tokens[i] >= tokenizer.timestamp_begin
                and tokens[i - 1] >= tokenizer.timestamp_begin
            ]

            if len(consecutive_timestamps) > 0:
                slices = list(consecutive_timestamps)
                if single_timestamp_ending:
                    slices.append(len(tokens))

                last_slice = 0
                for current_slice in slices:
                    sliced_tokens = tokens[last_slice:current_slice]
                    start_timestamp_position = (
                        sliced_tokens[0] - tokenizer.timestamp_begin
                    )
                    end_timestamp_position = (
                        sliced_tokens[-1] - tokenizer.timestamp_begin
                    )
                    start_time = (
                        time_offset + start_timestamp_position * self.time_precision
                    )
                    end_time = (
                        time_offset + end_timestamp_position * self.time_precision
                    )

                    current_segments.append(
                        dict(
                            seek=seek,
                            start=start_time,
                            end=end_time,
                            tokens=sliced_tokens,
                        )
                    )
                    last_slice = current_slice

                if single_timestamp_ending:
                    # single timestamp at the end means no speech after the last timestamp.
                    seek += segment_size
                else:
                    # otherwise, ignore the unfinished segment and seek to the last timestamp
                    last_timestamp_position = (
                        tokens[last_slice - 1] - tokenizer.timestamp_begin
                    )
                    seek += last_timestamp_position * self.input_stride

            else:
                duration = segment_duration
                timestamps = [
                    token for token in tokens if token >= tokenizer.timestamp_begin
                ]
                if len(timestamps) > 0 and timestamps[-1] != tokenizer.timestamp_begin:
                    last_timestamp_position = timestamps[-1] - tokenizer.timestamp_begin
                    duration = last_timestamp_position * self.time_precision

                current_segments.append(
                    dict(
                        seek=seek,
                        start=time_offset,
                        end=time_offset + duration,
                        tokens=tokens,
                    )
                )

                seek += segment_size

            if options.word_timestamps:
                self.add_word_timestamps(
                    current_segments,
                    tokenizer,
                    encoder_output,
                    segment_size,
                    options.prepend_punctuations,
                    options.append_punctuations,
                    last_speech_timestamp=last_speech_timestamp,
                )

                if not single_timestamp_ending:
                    last_word_end = get_end(current_segments)
                    if last_word_end is not None and last_word_end > time_offset:
                        seek = round(last_word_end * self.frames_per_second)

                # skip silence before possible hallucinations
                if options.hallucination_silence_threshold is not None:
                    threshold = options.hallucination_silence_threshold

                    # if first segment might be a hallucination, skip leading silence
                    first_segment = next_words_segment(current_segments)
                    if first_segment is not None and is_segment_anomaly(first_segment):
                        gap = first_segment["start"] - time_offset
                        if gap > threshold:
                            seek = previous_seek + round(gap * self.frames_per_second)
                            continue

                    # skip silence before any possible hallucination that is surrounded
                    # by silence or more hallucinations
                    hal_last_end = last_speech_timestamp
                    for si in range(len(current_segments)):
                        segment = current_segments[si]
                        if not segment["words"]:
                            continue
                        if is_segment_anomaly(segment):
                            next_segment = next_words_segment(
                                current_segments[si + 1 :]
                            )
                            if next_segment is not None:
                                hal_next_start = next_segment["words"][0]["start"]
                            else:
                                hal_next_start = time_offset + segment_duration
                            silence_before = (
                                segment["start"] - hal_last_end > threshold
                                or segment["start"] < threshold
                                or segment["start"] - time_offset < 2.0
                            )
                            silence_after = (
                                hal_next_start - segment["end"] > threshold
                                or is_segment_anomaly(next_segment)
                                or window_end_time - segment["end"] < 2.0
                            )
                            if silence_before and silence_after:
                                seek = round(
                                    max(time_offset + 1, segment["start"])
                                    * self.frames_per_second
                                )
                                if content_duration - segment["end"] < threshold:
                                    seek = content_frames
                                current_segments[si:] = []
                                break
                        hal_last_end = segment["end"]

                last_word_end = get_end(current_segments)
                if last_word_end is not None:
                    last_speech_timestamp = last_word_end

            for segment in current_segments:
                tokens = segment["tokens"]
                text = tokenizer.decode(tokens)

                if segment["start"] == segment["end"] or not text.strip():
                    continue

                all_tokens.extend(tokens)
                idx += 1

                yield Segment(
                    id=idx,
                    seek=seek,
                    start=segment["start"],
                    end=segment["end"],
                    text=text,
                    tokens=tokens,
                    temperature=temperature,
                    avg_logprob=avg_logprob,
                    compression_ratio=compression_ratio,
                    no_speech_prob=result.no_speech_prob,
                    words=(
                        [Word(**word) for word in segment["words"]]
                        if options.word_timestamps
                        else None
                    ),
                )

            if (
                not options.condition_on_previous_text
                or temperature > options.prompt_reset_on_temperature
            ):
                if options.condition_on_previous_text:
                    self.logger.debug(
                        "Reset prompt. prompt_reset_on_temperature threshold is met %f > %f",
                        temperature,
                        options.prompt_reset_on_temperature,
                    )

                prompt_reset_since = len(all_tokens)

    def encode(self, features: np.ndarray) -> ctranslate2.StorageView:
        # When the model is running on multiple GPUs, the encoder output should be moved
        # to the CPU since we don't know which GPU will handle the next job.
        to_cpu = self.model.device == "cuda" and len(self.model.device_index) > 1

        features = np.expand_dims(features, 0)
        features = get_ctranslate2_storage(features)

        return self.model.encode(features, to_cpu=to_cpu)

    def generate_with_fallback(
        self,
        encoder_output: ctranslate2.StorageView,
        prompt: List[int],
        tokenizer: Tokenizer,
        options: TranscriptionOptions,
    ) -> Tuple[ctranslate2.models.WhisperGenerationResult, float, float, float]:
        decode_result = None
        all_results = []
        below_cr_threshold_results = []

        max_initial_timestamp_index = int(
            round(options.max_initial_timestamp / self.time_precision)
        )
        if options.max_new_tokens is not None:
            max_length = len(prompt) + options.max_new_tokens
        else:
            max_length = self.max_length

        if max_length > self.max_length:
            raise ValueError(
                f"The length of the prompt is {len(prompt)}, and the `max_new_tokens` "
                f"{max_length - len(prompt)}. Thus, the combined length of the prompt "
                f"and `max_new_tokens` is: {max_length}. This exceeds the "
                f"`max_length` of the Whisper model: {self.max_length}. "
                "You should either reduce the length of your prompt, or "
                "reduce the value of `max_new_tokens`, "
                f"so that their combined length is less that {self.max_length}."
            )

        for temperature in options.temperatures:
            if temperature > 0:
                kwargs = {
                    "beam_size": 1,
                    "num_hypotheses": options.best_of,
                    "sampling_topk": 0,
                    "sampling_temperature": temperature,
                }
            else:
                kwargs = {
                    "beam_size": options.beam_size,
                    "patience": options.patience,
                }

            result = self.model.generate(
                encoder_output,
                [prompt],
                length_penalty=options.length_penalty,
                repetition_penalty=options.repetition_penalty,
                no_repeat_ngram_size=options.no_repeat_ngram_size,
                max_length=max_length,
                return_scores=True,
                return_no_speech_prob=True,
                suppress_blank=options.suppress_blank,
                suppress_tokens=options.suppress_tokens,
                max_initial_timestamp_index=max_initial_timestamp_index,
                **kwargs,
            )[0]

            tokens = result.sequences_ids[0]

            # Recover the average log prob from the returned score.
            seq_len = len(tokens)
            cum_logprob = result.scores[0] * (seq_len**options.length_penalty)
            avg_logprob = cum_logprob / (seq_len + 1)

            text = tokenizer.decode(tokens).strip()
            compression_ratio = get_compression_ratio(text)

            decode_result = (
                result,
                avg_logprob,
                temperature,
                compression_ratio,
            )
            all_results.append(decode_result)

            needs_fallback = False

            if options.compression_ratio_threshold is not None:
                if compression_ratio > options.compression_ratio_threshold:
                    needs_fallback = True  # too repetitive

                    self.logger.debug(
                        "Compression ratio threshold is not met with temperature %.1f (%f > %f)",
                        temperature,
                        compression_ratio,
                        options.compression_ratio_threshold,
                    )
                else:
                    below_cr_threshold_results.append(decode_result)

            if (
                options.log_prob_threshold is not None
                and avg_logprob < options.log_prob_threshold
            ):
                needs_fallback = True  # average log probability is too low

                self.logger.debug(
                    "Log probability threshold is not met with temperature %.1f (%f < %f)",
                    temperature,
                    avg_logprob,
                    options.log_prob_threshold,
                )

            if (
                options.no_speech_threshold is not None
                and result.no_speech_prob > options.no_speech_threshold
                and options.log_prob_threshold is not None
                and avg_logprob < options.log_prob_threshold
            ):
                needs_fallback = False  # silence

            if not needs_fallback:
                break
        else:
            # all failed, select the result with the highest average log probability
            decode_result = max(
                below_cr_threshold_results or all_results, key=lambda x: x[1]
            )
            # to pass final temperature for prompt_reset_on_temperature
            decode_result = (
                decode_result[0],
                decode_result[1],
                temperature,
                decode_result[3],
            )

        return decode_result

    def get_prompt(
        self,
        tokenizer: Tokenizer,
        previous_tokens: List[int],
        without_timestamps: bool = False,
        prefix: Optional[str] = None,
    ) -> List[int]:
        prompt = []

        if previous_tokens:
            prompt.append(tokenizer.sot_prev)
            prompt.extend(previous_tokens[-(self.max_length // 2 - 1) :])

        prompt.extend(tokenizer.sot_sequence)

        if without_timestamps:
            prompt.append(tokenizer.no_timestamps)

        if prefix:
            prefix_tokens = tokenizer.encode(" " + prefix.strip())
            if len(prefix_tokens) >= self.max_length // 2:
                prefix_tokens = prefix_tokens[: self.max_length // 2 - 1]
            if not without_timestamps:
                prompt.append(tokenizer.timestamp_begin)
            prompt.extend(prefix_tokens)

        return prompt

    def add_word_timestamps(
        self,
        segments: List[dict],
        tokenizer: Tokenizer,
        encoder_output: ctranslate2.StorageView,
        num_frames: int,
        prepend_punctuations: str,
        append_punctuations: str,
        last_speech_timestamp: float,
    ) -> None:
        if len(segments) == 0:
            return

        text_tokens_per_segment = [
            [token for token in segment["tokens"] if token < tokenizer.eot]
            for segment in segments
        ]

        text_tokens = list(itertools.chain.from_iterable(text_tokens_per_segment))
        alignment = self.find_alignment(
            tokenizer, text_tokens, encoder_output, num_frames
        )
        word_durations = np.array([word["end"] - word["start"] for word in alignment])
        word_durations = word_durations[word_durations.nonzero()]
        median_duration = np.median(word_durations) if len(word_durations) > 0 else 0.0
        median_duration = min(0.7, float(median_duration))
        max_duration = median_duration * 2

        # hack: truncate long words at sentence boundaries.
        # a better segmentation algorithm based on VAD should be able to replace this.
        if len(word_durations) > 0:
            sentence_end_marks = ".。!！?？"
            # ensure words at sentence boundaries
            # are not longer than twice the median word duration.
            for i in range(1, len(alignment)):
                if alignment[i]["end"] - alignment[i]["start"] > max_duration:
                    if alignment[i]["word"] in sentence_end_marks:
                        alignment[i]["end"] = alignment[i]["start"] + max_duration
                    elif alignment[i - 1]["word"] in sentence_end_marks:
                        alignment[i]["start"] = alignment[i]["end"] - max_duration

        merge_punctuations(alignment, prepend_punctuations, append_punctuations)

        time_offset = (
            segments[0]["seek"]
            * self.feature_extractor.hop_length
            / self.feature_extractor.sampling_rate
        )

        word_index = 0

        for segment, text_tokens in zip(segments, text_tokens_per_segment):
            saved_tokens = 0
            words = []

            while word_index < len(alignment) and saved_tokens < len(text_tokens):
                timing = alignment[word_index]

                if timing["word"]:
                    words.append(
                        dict(
                            word=timing["word"],
                            start=round(time_offset + timing["start"], 2),
                            end=round(time_offset + timing["end"], 2),
                            probability=timing["probability"],
                        )
                    )

                saved_tokens += len(timing["tokens"])
                word_index += 1

            # hack: truncate long words at segment boundaries.
            # a better segmentation algorithm based on VAD should be able to replace this.
            if len(words) > 0:
                # ensure the first and second word after a pause is not longer than
                # twice the median word duration.
                if words[0]["end"] - last_speech_timestamp > median_duration * 4 and (
                    words[0]["end"] - words[0]["start"] > max_duration
                    or (
                        len(words) > 1
                        and words[1]["end"] - words[0]["start"] > max_duration * 2
                    )
                ):
                    if (
                        len(words) > 1
                        and words[1]["end"] - words[1]["start"] > max_duration
                    ):
                        boundary = max(
                            words[1]["end"] / 2, words[1]["end"] - max_duration
                        )
                        words[0]["end"] = words[1]["start"] = boundary
                    words[0]["start"] = max(0, words[0]["end"] - max_duration)

                # prefer the segment-level start timestamp if the first word is too long.
                if (
                    segment["start"] < words[0]["end"]
                    and segment["start"] - 0.5 > words[0]["start"]
                ):
                    words[0]["start"] = max(
                        0, min(words[0]["end"] - median_duration, segment["start"])
                    )
                else:
                    segment["start"] = words[0]["start"]

                # prefer the segment-level end timestamp if the last word is too long.
                if (
                    segment["end"] > words[-1]["start"]
                    and segment["end"] + 0.5 < words[-1]["end"]
                ):
                    words[-1]["end"] = max(
                        words[-1]["start"] + median_duration, segment["end"]
                    )
                else:
                    segment["end"] = words[-1]["end"]

                last_speech_timestamp = segment["end"]

            segment["words"] = words

    def find_alignment(
        self,
        tokenizer: Tokenizer,
        text_tokens: List[int],
        encoder_output: ctranslate2.StorageView,
        num_frames: int,
        median_filter_width: int = 7,
    ) -> List[dict]:
        if len(text_tokens) == 0:
            return []

        result = self.model.align(
            encoder_output,
            tokenizer.sot_sequence,
            [text_tokens],
            num_frames,
            median_filter_width=median_filter_width,
        )[0]

        text_token_probs = result.text_token_probs

        alignments = result.alignments
        text_indices = np.array([pair[0] for pair in alignments])
        time_indices = np.array([pair[1] for pair in alignments])

        words, word_tokens = tokenizer.split_to_word_tokens(
            text_tokens + [tokenizer.eot]
        )
        if len(word_tokens) <= 1:
            # return on eot only
            # >>> np.pad([], (1, 0))
            # array([0.])
            # This results in crashes when we lookup jump_times with float, like
            # IndexError: arrays used as indices must be of integer (or boolean) type
            return []
        word_boundaries = np.pad(np.cumsum([len(t) for t in word_tokens[:-1]]), (1, 0))
        if len(word_boundaries) <= 1:
            return []

        jumps = np.pad(np.diff(text_indices), (1, 0), constant_values=1).astype(bool)
        jump_times = time_indices[jumps] / self.tokens_per_second
        start_times = jump_times[word_boundaries[:-1]]
        end_times = jump_times[word_boundaries[1:]]
        word_probabilities = [
            np.mean(text_token_probs[i:j])
            for i, j in zip(word_boundaries[:-1], word_boundaries[1:])
        ]

        return [
            dict(
                word=word, tokens=tokens, start=start, end=end, probability=probability
            )
            for word, tokens, start, end, probability in zip(
                words, word_tokens, start_times, end_times, word_probabilities
            )
        ]

    def encode_batch(self, features: np.ndarray) -> ctranslate2.StorageView:
        # When the model is running on multiple GPUs, the encoder output should be moved
        # to the CPU since we don't know which GPU will handle the next job.
        to_cpu = self.model.device == "cuda" and len(self.model.device_index) > 1
        # unsqueeze if batch size = 1
        if len(features.shape) == 2:
            features = np.expand_dims(features, 0)
        features = get_ctranslate2_storage(features)
        return self.model.encode(features, to_cpu=to_cpu)

    def generate_segment_batched(self, features: np.ndarray, tokenizer: Tokenizer, options: dict, encoder_output = None):
        batch_size = features.shape[0]
        all_tokens = []
        prompt_reset_since = 0

        if options["initial_prompt"] is not None:
            initial_prompt = " " + options["initial_prompt"].strip()
            initial_prompt_tokens = tokenizer.encode(initial_prompt)
            all_tokens.extend(initial_prompt_tokens)
        previous_tokens = all_tokens[prompt_reset_since:]
        prompt = self.get_prompt(
            tokenizer,
            previous_tokens,
            without_timestamps=options["without_timestamps"],
            prefix=options["prefix"],
        )

        encoder_output = self.encode_batch(features)

        result = self.model.generate(
                encoder_output,
                [prompt] * batch_size,
                beam_size=options["beam_size"],
                patience=options["patience"],
                length_penalty=options["length_penalty"],
                max_length=self.max_length,
                suppress_blank=options["suppress_blank"],
                suppress_tokens=options["suppress_tokens"],
            )

        tokens_batch = [x.sequences_ids[0] for x in result]

        def decode_batch(tokens: List[List[int]]) -> str:
            res = []
            for tk in tokens:
                res.append([token for token in tk if token < tokenizer.eot])
            return tokenizer.tokenizer.decode_batch(res)

        text = decode_batch(tokens_batch)
        return text

    def detect_language_multi_segment(self, audio: Union[str, BinaryIO, np.ndarray], params: dict):

        """
        Language detection function - detect language based on N highly-confident segments of a language in the audio.
        """
        # The threshold is used to decide if the audio is silence or not.
        # The default value is 0.02 (2.0%) which means that if more than 2.0% of the audio is silent,
        # the audio is considered as silence.

        if params['multilingual']:
            logging.warning('lang_id is not supported for multilingual audios, detecting a single major language.')

        speech_percentage_threshold = params['speech_percentage_threshold']
        language_threshold = params['language_threshold']
        num_detection_segments = params['language_detection_segments']
        vad_filter_enabled = params['vad_filter']
        vad_params = dict(min_silence_duration_ms = params['vad_min_silence_duration']) #2500
        enable_ta_fe = params.get('enable_ta_fe', False)

        if vad_filter_enabled:
            vad_params = VadOptions(**vad_params)

        # decode audio if it is not decoded already
        sampling_rate = self.feature_extractor.sampling_rate
        if not isinstance(audio, np.ndarray):
            audio = decode_audio(audio, sampling_rate=sampling_rate)

        # calculate duration of audio as number of seconds
        # audio.shape[0] is the number of samples in the audio
        # sampling_rate is the number of samples per second
        # if we divide the number of samples by the number of samples per second, 
        # we get the duration in seconds
        duration = audio.shape[0] / sampling_rate

        #Check if vad is enabled, and collect voiced segments
        if vad_filter_enabled:
            # get chunks of audio that contain speech
            speech_chunks = get_speech_timestamps(audio, vad_params)
            # merge chunks of audio that contain speech into a single array
            audio = collect_chunks(audio, speech_chunks)

            # calculate new duration of audio without silence
            duration_vad = audio.shape[0] / sampling_rate

            logging.debug(f"Lang ID: VAD filter removed {duration - duration_vad} sec of audio")
            
            # if the audio after VAD is less than 2% of the original audio, consider it as silence
            if duration_vad/duration < speech_percentage_threshold: 
                return {'language_code': 'silence','language_confidence': 1.0} 

            # update duration to be the duration after VAD
            duration = duration_vad

        # if the duration of the audio is less than 1 second, consider it as silence
        if duration < 1.0:
            return {'language_code': 'silence','language_confidence': 1.0} 

        # number of feature frames in 30 seconds of audio is 3000
        nb_max_frames = self.feature_extractor.nb_max_frames

        # TODO: need to check if it fails for long audios and if we need to split the audio
        
        # extract features from audio with padding (default)
        features = self.feature_extractor(audio, enable_ta = enable_ta_fe)

        # number of segments in the audio 
        num_segments = features.shape[-1] // nb_max_frames

        if num_detection_segments > num_segments:
            logging.warning(f'Lang ID: Can not have more number of segments than possible with the duration of file, setting {num_segments} segments.')
            num_detection_segments = num_segments

        # create a list of indices to randomly select segments from
        indices = list(range(num_detection_segments))
        
        # fix seed to get deterministic results
        random.seed(0)
        random.shuffle(indices)

        detected_languages = []
        all_language_probabilities = defaultdict(list)
        confident_language_probabilities = defaultdict(list)
        num_confident_segments_per_language = defaultdict(int)


        # Iterate over the randomly selected indices of the segments.
        #
        # For each segment, extract features and detect language.
        #
        # If the language is confident, add it to the list of confident segments for that language.
        #
        # If the number of confident segments for a language 
        # is greater than or equal to the number of detection segments,
        # return the language and the average probability of the language.
        #
        # If we are unable to get sufficient number of confident predcitions, 
        # return the most frequently detected language with maximum probability.
        #
        # Note: we need to get sufficient number of confident predictions per language, not in total.

        for i in indices:
            segment_features = features[:, i*nb_max_frames : (i+1)*nb_max_frames]
            try:
                encoder_output = self.encode(segment_features)
                results = self.model.detect_language(encoder_output)[0]
                
            except ValueError as e: #or RuntimeError
                logging.error(f'Inference error:{e}' )

            # results is the list of classes (languages) and their probabilities in the decreasing order,
            # for eg: [('<|de|>', 0.482177734375),('<|en|>', 0.283447265625),...]

            # take top language token and probability
            # and parse language token to strip out markers
            # for eg: '<|de|>' -> 'de'

            language_token = results[0][0]
            language = language_token[2:-2]

            language_probability = results[0][1]

            detected_languages.append(language)
            all_language_probabilities[language].append(language_probability)

            # only consider if the language prediction is confident
            if language_probability > language_threshold:
                num_confident_segments_per_language[language] += 1
                
                # Add language and probability to the list of languages when it is confident on prediction
                confident_language_probabilities[language].append(language_probability)

                # return the language when sufficient number of confident segments is achieved
                if num_confident_segments_per_language[language] >= num_detection_segments:
                    # Considering the average probability of only confident segments
                    return {'language_code': language,'language_confidence': np.average(confident_language_probabilities[language])} 

        # if we are unable to get sufficient number of confident predictions,
        # return the most frequently detected language (if there is a tie, return the one with maximum average probability)
        counter = Counter(detected_languages)
        
        # Define the key function to select frequent language with attached probabilities
        def key_func(language):
            # Calculate the frequency of the language
            frequency = counter[language]

            # Calculate the average probability of the language
            prob_avg = sum(all_language_probabilities[language]) / len(all_language_probabilities[language])
            
            return (frequency, prob_avg)
        
        max_language = None

        if detected_languages: 
            
            # Use the key function to find the language with maximum frequency and probability
            max_language = max(detected_languages, key = key_func)
            max_probability = sum(all_language_probabilities[max_language]) / len(all_language_probabilities[max_language])

            # Do additional checks for silence for non-confident case
            # calculate RMS amplitude and DC offset
            dc_offset = np.mean(audio)
            audio_minus_dc_offset = audio - dc_offset
            is_silent = np.all(abs(audio) < 0.01) or np.sqrt(np.mean(audio_minus_dc_offset**2)) < 0.01

            if is_silent:
                return {'language_code': 'silence','language_confidence': 1.0} 

            if max_language is not None:
                return  {'language_code': max_language,'language_confidence': max_probability}
        
        # Language is not detected for any segment and none of prev conditions met
        return {'language_code': 'silence','language_confidence': 1.0} 

default_batched_asr_options =  {
        "beam_size": 5,
        "best_of": 5,
        "patience": 1,
        "length_penalty": 1,
        "repetition_penalty": 1,
        "no_repeat_ngram_size": 0, 
        "temperatures": [0.0, 0.2, 0.4, 0.6, 0.8, 1.0],
        "compression_ratio_threshold": 2.4,
        "log_prob_threshold": -1.0,
        "no_speech_threshold": 0.6,
        "condition_on_previous_text": False,
        "prompt_reset_on_temperature": 0.5,
        "initial_prompt": None,
        "prefix": None,
        "suppress_blank": True,
        "suppress_tokens":[-1],
        "max_new_tokens":None,
        "clip_timestamps":"0",
        "hallucination_silence_threshold":None,
        "without_timestamps": True,# False for timings
        "max_initial_timestamp": 0.0,
        "word_timestamps": False,
        "prepend_punctuations": "\"'“¿([{-",
        "append_punctuations": "\"'.。,，!！?？:：”)]}、",
        "log_prob_low_threshold": -2.0,
        "multilingual": False,
        "output_language": 'en',
    }

def load_model_batch(whisper_arch,
               device,
               device_index=0,
               compute_type="float16",
               asr_options=None,
               language : Optional[str] = None,
               model=None,
               task="transcribe",
               download_root=None,
               threads=4):
    '''Load a Whisper model for inference.
    Args:
        whisper_arch: str - The name of the Whisper model to load.
        device: str - The device to load the model on.
        compute_type: str - The compute type to use for the model.
        options: dict - A dictionary of options to use for the model.
        language: str - The language of the model. (use English for now)
        download_root: Optional[str] - The root directory to download the model to.
        threads: int - The number of cpu threads to use per worker, e.g. will be multiplied by num workers.
    Returns:
        A Whisper pipeline.
    '''

    if whisper_arch.endswith(".en"):
        language = "en"

    model = WhisperModel(whisper_arch,
                         device=device,
                         device_index=device_index,
                         compute_type=compute_type,
                         download_root=download_root,
                         cpu_threads=threads)
    if language is not None:
        tokenizer = Tokenizer(model.hf_tokenizer, model.model.is_multilingual, task=task, language=language)
    else:
        model.logger.warning("No language specified, language will be first detected for each audio file (increases inference time).")
        tokenizer = None

    if asr_options is not None:
        default_batched_asr_options.update(asr_options)


    batched_asr_options = TranscriptionOptions(**default_batched_asr_options)

    return BatchedInferencePipeline(
        model=model,
        options=batched_asr_options,
        tokenizer=tokenizer,
        language=language,
    )


def restore_speech_timestamps(
    segments: Iterable[Segment],
    speech_chunks: List[dict],
    sampling_rate: int,
) -> Iterable[Segment]:
    ts_map = SpeechTimestampsMap(speech_chunks, sampling_rate)

    for segment in segments:
        if segment.words:
            words = []
            for word in segment.words:
                # Ensure the word start and end times are resolved to the same chunk.
                middle = (word.start + word.end) / 2
                chunk_index = ts_map.get_chunk_index(middle)
                word = word._replace(
                    start=ts_map.get_original_time(word.start, chunk_index),
                    end=ts_map.get_original_time(word.end, chunk_index),
                )
                words.append(word)

            segment = segment._replace(
                start=words[0].start,
                end=words[-1].end,
                words=words,
            )

        else:
            segment = segment._replace(
                start=ts_map.get_original_time(segment.start),
                end=ts_map.get_original_time(segment.end),
            )

        yield segment


def get_ctranslate2_storage(segment: np.ndarray) -> ctranslate2.StorageView:
    segment = np.ascontiguousarray(segment)
    segment = ctranslate2.StorageView.from_array(segment)
    return segment


def get_compression_ratio(text: str) -> float:
    text_bytes = text.encode("utf-8")
    return len(text_bytes) / len(zlib.compress(text_bytes))


def get_suppressed_tokens(
    tokenizer: Tokenizer,
    suppress_tokens: Optional[List[int]],
) -> Optional[List[int]]:
    if not suppress_tokens or -1 in suppress_tokens:
        return suppress_tokens

    suppress_tokens = list(suppress_tokens)

    # Ensure the following special tokens are suppressed when the user does
    # not use the default set (-1).
    suppress_tokens.extend(
        [
            tokenizer.transcribe,
            tokenizer.translate,
            tokenizer.sot,
            tokenizer.sot_prev,
            tokenizer.sot_lm,
        ]
    )

    return sorted(set(suppress_tokens))


def merge_punctuations(alignment: List[dict], prepended: str, appended: str) -> None:
    # merge prepended punctuations
    i = len(alignment) - 2
    j = len(alignment) - 1
    while i >= 0:
        previous = alignment[i]
        following = alignment[j]
        if previous["word"].startswith(" ") and previous["word"].strip() in prepended:
            # prepend it to the following word
            following["word"] = previous["word"] + following["word"]
            following["tokens"] = previous["tokens"] + following["tokens"]
            previous["word"] = ""
            previous["tokens"] = []
        else:
            j = i
        i -= 1

    # merge appended punctuations
    i = 0
    j = 1
    while j < len(alignment):
        previous = alignment[i]
        following = alignment[j]
        if not previous["word"].endswith(" ") and following["word"] in appended:
            # append it to the previous word
            previous["word"] = previous["word"] + following["word"]
            previous["tokens"] = previous["tokens"] + following["tokens"]
            following["word"] = ""
            following["tokens"] = []
        else:
            i = j
        j += 1<|MERGE_RESOLUTION|>--- conflicted
+++ resolved
@@ -693,12 +693,7 @@
             "Processing audio with duration %s", format_timestamp(duration)
         )
 
-<<<<<<< HEAD
-        #setting vad chunks if enabled
-        if vad_filter:
-=======
         if vad_filter and clip_timestamps == "0":
->>>>>>> 91c8307a
             if vad_parameters is None:
                 vad_parameters = VadOptions()
             elif isinstance(vad_parameters, dict):
