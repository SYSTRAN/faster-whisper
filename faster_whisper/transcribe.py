--- conflicted
+++ resolved
@@ -313,11 +313,7 @@
           vad_parameters: Dictionary of Silero VAD parameters or VadOptions class (see available
             parameters and default values in the class `VadOptions`).
           preprocess_on_multiple_cores: If preprocess_on_multiple_cores is True, multiple
-<<<<<<< HEAD
-            CPU based workloads will run on different cores. This will slightly increse overhead 
-=======
             CPU based workloads will run on different cores. This will slightly increse overhead
->>>>>>> d3008244
             for single requests but improve performance for multiple simulatenous requests.
 
         Returns:
