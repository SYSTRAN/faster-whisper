--- conflicted
+++ resolved
@@ -1,9 +1,6 @@
 import collections
 import os
-<<<<<<< HEAD
 import string
-=======
->>>>>>> 4a18adc3
 import zlib
 
 from typing import BinaryIO, List, Optional, Tuple, Union
@@ -132,13 +129,10 @@
             )
 
         self.feature_extractor = FeatureExtractor()
-<<<<<<< HEAD
         tokenizer_filepath = os.path.join(os.path.dirname(__file__), 'tokenizer.json')
         self.tokenizer = tokenizers.Tokenizer.from_file(tokenizer_filepath)
 
         self.sot_id = self.tokenizer.token_to_id("<|startoftranscript|>")
-=======
->>>>>>> 4a18adc3
         self.eot_id = self.tokenizer.token_to_id("<|endoftext|>")
         self.timestamp_begin_id = self.tokenizer.token_to_id("<|notimestamps|>") + 1
         self.input_stride = 2
@@ -151,21 +145,21 @@
         self._punctuation = "".join(c for c in string.punctuation if c not in ["-", "'"]) + "。，！？：”、…"
     def transcribe(
         self,
-<<<<<<< HEAD
-        input_file,
-        language=None,
+        audio: Union[str, BinaryIO, np.ndarray],
+        language: Optional[str] = None,
         task="transcribe",
         beam_size=5,
         best_of=5,
         patience=1,
         length_penalty=1,
         temperature=[0.0, 0.2, 0.4, 0.6, 0.8, 1.0],
-        compression_ratio_threshold=2.4,
-        log_prob_threshold=-1.0,
-        no_speech_threshold=0.6,
-        condition_on_previous_text=True,
-        initial_prompt=None,
-        without_timestamps=False,
+        compression_ratio_threshold: Optional[float] = 2.4,
+        log_prob_threshold: Optional[float] = -1.0,
+        no_speech_threshold: Optional[float] = 0.6,
+        condition_on_previous_text: bool = True,
+        initial_prompt: Optional[str] = None,
+        prefix: Optional[str] = None,
+        without_timestamps: bool = False,
         language_threshold: float = 0.6,
         language_detection_segments: int = 1,
         lucid_threshold=0.3,
@@ -177,31 +171,7 @@
         refine_whisper_precision=0.5,
         min_word_duration=0.04,
         word_alignement_most_top_layers=6,
-        trust_whisper_timestamps=True,
-=======
-        audio: Union[str, BinaryIO, np.ndarray],
-        language: Optional[str] = None,
-        task: str = "transcribe",
-        beam_size: int = 5,
-        best_of: int = 5,
-        patience: float = 1,
-        length_penalty: float = 1,
-        temperature: Union[float, List[float], Tuple[float, ...]] = [
-            0.0,
-            0.2,
-            0.4,
-            0.6,
-            0.8,
-            1.0,
-        ],
-        compression_ratio_threshold: Optional[float] = 2.4,
-        log_prob_threshold: Optional[float] = -1.0,
-        no_speech_threshold: Optional[float] = 0.6,
-        condition_on_previous_text: bool = True,
-        initial_prompt: Optional[str] = None,
-        prefix: Optional[str] = None,
-        without_timestamps: bool = False,
->>>>>>> 4a18adc3
+        trust_whisper_timestamps=True,    
     ):
         """Transcribes an input file.
 
@@ -254,7 +224,6 @@
             - a generator over transcribed segments
             - an instance of AudioInfo
         """
-<<<<<<< HEAD
         # Check input options
         assert refine_whisper_precision >= 0 and refine_whisper_precision / self.audio_time_per_token == round(
             refine_whisper_precision / self.audio_time_per_token), f"refine_whisper_precision must be a positive multiple of {self.audio_time_per_token}"
@@ -262,16 +231,10 @@
         assert min_word_duration >= 0, f"min_word_duration must be a positive number"
         assert word_alignement_most_top_layers is None or word_alignement_most_top_layers > 0, f"word_alignement_most_top_layers must be a strictly positive number"
 
-        audio = decode_audio(
-            input_file, sampling_rate=self.feature_extractor.sampling_rate
-        )
-=======
         if not isinstance(audio, np.ndarray):
             audio = decode_audio(
                 audio, sampling_rate=self.feature_extractor.sampling_rate
             )
-
->>>>>>> 4a18adc3
         features = self.feature_extractor(audio)
 
         import time
@@ -393,22 +356,21 @@
             segment = self.get_segment(features, offset)
             segment_duration = segment.shape[-1] * self.feature_extractor.time_per_frame
 
-<<<<<<< HEAD
             # Lucid Whisper
             if ((offset + self.feature_extractor.nb_max_frames) / num_frames < 1.0) or (
                     offset == 0):  # first chunk, ergo no context or next chunk will be fully within num_frames ergo should be fine
                 previous_tokens = all_tokens[prompt_reset_since:]
                 prompt = self.get_prompt(language, previous_tokens, task=options.task,
-                                         without_timestamps=options.without_timestamps)
+                                         without_timestamps=options.without_timestamps,prefix=options.prefix,)
             else:  # next chunk will not be fully within num_frames i.e. last chunk, calculate lucid_score
                 lucid_score = (num_frames - offset) / self.feature_extractor.nb_max_frames
                 if lucid_score < options.lucid_threshold and prompt is not None:  # Lucid Score below threshold, erasing context!
                     prompt = self.get_prompt(language, [], task=options.task,
-                                             without_timestamps=options.without_timestamps)
+                                             without_timestamps=options.without_timestamps,prefix=options.prefix,)
                 else:  # Lucid Score above threshold, keeping context!
                     previous_tokens = all_tokens[prompt_reset_since:]
                     prompt = self.get_prompt(language, previous_tokens, task=options.task,
-                                             without_timestamps=options.without_timestamps)
+                                             without_timestamps=options.without_timestamps, prefix=options.prefix,)
 
             import time
             stt = time.time()
@@ -420,36 +382,6 @@
             ):
                 offset += segment.shape[-1]
                 continue
-=======
-            previous_tokens = all_tokens[prompt_reset_since:]
-            prompt = self.get_prompt(
-                language,
-                previous_tokens,
-                task=options.task,
-                without_timestamps=options.without_timestamps,
-                prefix=options.prefix,
-            )
-
-            result, avg_log_prob, temperature = self.generate_with_fallback(
-                segment, prompt, options
-            )
-
-            if options.no_speech_threshold is not None:
-                # no voice activity check
-                should_skip = result.no_speech_prob > options.no_speech_threshold
-
-                if (
-                    options.log_prob_threshold is not None
-                    and avg_log_prob > options.log_prob_threshold
-                ):
-                    # don't skip if the logprob is high enough, despite the no_speech_prob
-                    should_skip = False
-
-                if should_skip:
-                    # fast-forward to the next segment boundary
-                    offset += segment.shape[-1]
-                    continue
->>>>>>> 4a18adc3
 
             tokens = result.sequences_ids[0]
             token_scores = result.token_scores
