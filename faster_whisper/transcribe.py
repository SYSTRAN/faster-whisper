--- conflicted
+++ resolved
@@ -378,8 +378,6 @@
 
         sampling_rate = self.model.feature_extractor.sampling_rate
 
-<<<<<<< HEAD
-=======
         if multilingual and not self.model.model.is_multilingual:
             self.model.logger.warning(
                 "The current model is English-only but the multilingual parameter is set to"
@@ -387,7 +385,6 @@
             )
             multilingual = False
 
->>>>>>> 97a4785f
         if not isinstance(audio, np.ndarray):
             audio = decode_audio(audio, sampling_rate=sampling_rate)
         duration = audio.shape[0] / sampling_rate
@@ -429,15 +426,11 @@
             / sampling_rate
         )
 
-<<<<<<< HEAD
         self.logger.info(
             "VAD filter removed %s of audio",
             format_timestamp(duration - duration_after_vad),
         )
 
-        # batched options: see the difference with default options in WhisperModel
-        batched_options = TranscriptionOptions(
-=======
         audio_chunks, chunks_metadata = collect_chunks(audio, clip_timestamps)
         features = (
             [self.model.feature_extractor(chunk)[..., :-1] for chunk in audio_chunks]
@@ -495,7 +488,6 @@
         )
 
         options = TranscriptionOptions(
->>>>>>> 97a4785f
             beam_size=beam_size,
             best_of=best_of,
             patience=patience,
@@ -538,26 +530,6 @@
             all_language_probs=all_language_probs,
         )
 
-<<<<<<< HEAD
-        audio_chunks, chunks_metadata = collect_chunks(audio, clip_timestamps)
-        features = (
-            np.stack(
-                [
-                    pad_or_trim(
-                        self.model.feature_extractor(chunk)[
-                            ...,
-                            : chunk.shape[0] // self.model.feature_extractor.hop_length,
-                        ]
-                    )
-                    for chunk in audio_chunks
-                ]
-            )
-            if duration_after_vad
-            else []
-        )
-
-=======
->>>>>>> 97a4785f
         segments = self._batched_segments_generator(
             features,
             tokenizer,
@@ -848,8 +820,6 @@
         """
         sampling_rate = self.feature_extractor.sampling_rate
 
-<<<<<<< HEAD
-=======
         if multilingual and not self.model.is_multilingual:
             self.logger.warning(
                 "The current model is English-only but the multilingual parameter is set to"
@@ -857,7 +827,6 @@
             )
             multilingual = False
 
->>>>>>> 97a4785f
         if not isinstance(audio, np.ndarray):
             audio = decode_audio(audio, sampling_rate=sampling_rate)
 
@@ -1368,15 +1337,12 @@
 
                 prompt_reset_since = len(all_tokens)
 
-<<<<<<< HEAD
-=======
             pbar.update(
                 (min(content_frames, seek) - previous_seek)
                 * self.feature_extractor.time_per_frame,
             )
         pbar.close()
 
->>>>>>> 97a4785f
     def encode(self, features: np.ndarray) -> ctranslate2.StorageView:
         # When the model is running on multiple GPUs, the encoder output should be moved
         # to the CPU since we don't know which GPU will handle the next job.
@@ -1756,76 +1722,6 @@
 
     def detect_language(
         self,
-<<<<<<< HEAD
-        features: np.ndarray,
-        tokenizer: Tokenizer,
-        options: dict,
-    ):
-        batch_size = features.shape[0]
-        all_tokens = []
-        prompt_reset_since = 0
-
-        if options["initial_prompt"] is not None:
-            initial_prompt = " " + options["initial_prompt"].strip()
-            initial_prompt_tokens = tokenizer.encode(initial_prompt)
-            all_tokens.extend(initial_prompt_tokens)
-        previous_tokens = all_tokens[prompt_reset_since:]
-        prompt = self.get_prompt(
-            tokenizer,
-            previous_tokens,
-            without_timestamps=options["without_timestamps"],
-            prefix=options["prefix"],
-        )
-
-        encoder_output = self.encode(features)
-
-        result = self.model.generate(
-            encoder_output,
-            [prompt] * batch_size,
-            beam_size=options["beam_size"],
-            patience=options["patience"],
-            length_penalty=options["length_penalty"],
-            max_length=self.max_length,
-            suppress_blank=options["suppress_blank"],
-            suppress_tokens=options["suppress_tokens"],
-            return_scores=True,
-            return_no_speech_prob=True,
-        )
-
-        output = []
-        for res in result:
-            output.append({})
-            # return scores
-            seq_len = len(res.sequences_ids[0])
-            cum_logprob = res.scores[0] * (seq_len ** options["length_penalty"])
-            output[-1]["avg_logprob"] = cum_logprob / (seq_len + 1)
-
-            # return no speech prob
-            output[-1]["no_speech_prob"] = res.no_speech_prob
-            output[-1]["tokens"] = res.sequences_ids[0]
-
-        return encoder_output, output
-
-    def detect_language(self, audio: np.ndarray):
-        segment = self.feature_extractor(audio)[
-            :, : self.feature_extractor.nb_max_frames
-        ]
-        encoder_output = self.encode(pad_or_trim(segment))
-        results = self.model.detect_language(encoder_output)
-        language_token, language_probability = results[0][0]
-        language = language_token[2:-2]
-        self.logger.info(
-            f"Detected language: {language} ({language_probability:.2f}) in first 30s of audio..."
-        )
-        all_language_probs = [(token[2:-2], prob) for (token, prob) in results[0]]
-        return language, language_probability, all_language_probs
-
-    def detect_language_multi_segment(
-        self, audio: Union[str, BinaryIO, np.ndarray], params: Optional[dict] = None
-    ):
-        """
-        Detect language based on N highly-confident segments of a language.
-=======
         audio: Optional[np.ndarray] = None,
         features: Optional[np.ndarray] = None,
         vad_filter: bool = False,
@@ -1833,45 +1729,9 @@
         language_detection_segments: int = 1,
         language_detection_threshold: float = 0.5,
     ) -> Tuple[str, float, List[Tuple[str, float]]]:
->>>>>>> 97a4785f
         """
         Use Whisper to detect the language of the input audio or features.
 
-<<<<<<< HEAD
-        # decode audio if it is not decoded already
-        sampling_rate = self.feature_extractor.sampling_rate
-        if not isinstance(audio, np.ndarray):
-            audio: np.ndarray = decode_audio(audio, sampling_rate=sampling_rate)
-
-        # calculate duration of audio as number of seconds
-        # audio.shape[0] is the number of samples in the audio
-        # sampling_rate is the number of samples per second
-        # if we divide the number of samples by the number of samples per second,
-        # we get the duration in seconds
-        duration = audio.shape[0] / sampling_rate
-
-        # Check if vad is enabled, and collect voiced segments
-        if vad_filter_enabled:
-            # get chunks of audio that contain speech
-            speech_chunks = get_speech_timestamps(audio, vad_params)
-            # merge chunks of audio that contain speech into a single array
-            audio_chunks, chunks_metadata = collect_chunks(audio, speech_chunks)
-            audio = np.concatenate(audio_chunks, axis=0)
-
-            # calculate new duration of audio without silence
-            duration_vad = audio.shape[0] / sampling_rate
-
-            logging.debug(
-                f"Lang ID: VAD filter removed {duration - duration_vad} sec of audio"
-            )
-
-            # if the audio after VAD is less than 2% of the original audio, consider it as silence
-            if duration_vad / duration < speech_percentage_threshold:
-                return {"language_code": None, "language_confidence": 1.0}
-
-            # update duration to be the duration after VAD
-            duration = duration_vad
-=======
         Arguments:
             audio: Input audio signal, must be a 1D float array sampled at 16khz.
             features: Input Mel spectrogram features, must be a float array with
@@ -1884,7 +1744,6 @@
             language_detection_threshold: If the maximum probability of the language tokens is
                 higher than this value, the language is detected.
             language_detection_segments: Number of segments to consider for the language detection.
->>>>>>> 97a4785f
 
         Returns:
             language: Detected language.
@@ -1901,111 +1760,10 @@
                 audio_chunks, chunks_metadata = collect_chunks(audio, speech_chunks)
                 audio = np.concatenate(audio_chunks, axis=0)
 
-<<<<<<< HEAD
-        # extract features from audio with padding (default)
-        features = self.feature_extractor(audio)
-
-        # number of segments in the audio
-        num_segments = features.shape[-1] // nb_max_frames
-        # more number of segments than possible with the duration of file
-        if num_detection_segments > num_segments:
-            logging.warning(
-                f"Lang ID: Can not have more segments, setting {num_segments} segments."
-            )
-            num_detection_segments = num_segments
-
-        # create a list of indices to randomly select segments from
-        indices = list(range(num_detection_segments))
-
-        # fix seed to get deterministic results
-        random.seed(0)
-        random.shuffle(indices)
-
-        detected_languages = []
-        all_language_probabilities = defaultdict(list)
-        confident_language_probabilities = defaultdict(list)
-        num_confident_segments_per_language = defaultdict(int)
-
-        # Iterate over the randomly selected indices of the segments.
-        #
-        # For each segment, extract features and detect language.
-        #
-        # If the language is confident, add it to the list of confident segments for that language.
-        #
-        # If the number of confident segments for a language
-        # is greater than or equal to the number of detection segments,
-        # return the language and the average probability of the language.
-        #
-        # If we are unable to get sufficient number of confident predcitions,
-        # return the most frequently detected language with maximum probability.
-        #
-        # We need to get sufficient number of confident predictions per language, not in total.
-
-        for i in indices:
-            segment_features = features[:, i * nb_max_frames : (i + 1) * nb_max_frames]
-            try:
-                encoder_output = self.encode(pad_or_trim(segment_features))
-                results = self.model.detect_language(encoder_output)[0]
-
-            except ValueError as e:  # or RuntimeError
-                logging.error(f"Inference error:{e}")
-
-            # results is the list of classes (languages) and their probabilities (descending),
-            # for eg: [('<|de|>', 0.482177734375),('<|en|>', 0.283447265625),...]
-
-            # take top language token and probability
-            # and parse language token to strip out markers
-            # for eg: '<|de|>' -> 'de'
-
-            language_token = results[0][0]
-            language = language_token[2:-2]
-
-            language_probability = results[0][1]
-
-            detected_languages.append(language)
-            all_language_probabilities[language].append(language_probability)
-
-            # only consider if the language prediction is confident
-            if language_probability > language_threshold:
-                num_confident_segments_per_language[language] += 1
-
-                # Add language and probability to the list of languages when it is confident
-                confident_language_probabilities[language].append(language_probability)
-
-                # return the language when sufficient number of confident segments is achieved
-                if (
-                    num_confident_segments_per_language[language]
-                    >= num_detection_segments
-                ):
-                    # Considering the average probability of only confident segments
-                    mean = sum(confident_language_probabilities[language]) / len(
-                        confident_language_probabilities[language]
-                    )
-                    return {
-                        "language_code": language,
-                        "language_confidence": mean,
-                    }
-
-        # if we are unable to get sufficient number of confident predictions,
-        # return the most frequently detected language.
-        # if there is a tie, return the one with maximum average probability.
-        counter = Counter(detected_languages)
-
-        # Define the key function to select frequent language with attached probabilities
-        def key_func(language):
-            # Calculate the frequency of the language
-            frequency = counter[language]
-
-            # Calculate the average probability of the language
-            prob_avg = sum(all_language_probabilities[language]) / len(
-                all_language_probabilities[language]
-            )
-=======
             audio = audio[
                 : language_detection_segments * self.feature_extractor.n_samples
             ]
             features = self.feature_extractor(audio)
->>>>>>> 97a4785f
 
         features = features[
             ..., : language_detection_segments * self.feature_extractor.nb_max_frames
@@ -2016,16 +1774,6 @@
             encoder_output = self.encode(
                 pad_or_trim(features[..., i : i + self.feature_extractor.nb_max_frames])
             )
-<<<<<<< HEAD
-
-            # Do additional checks for silence for non-confident case
-            # calculate RMS amplitude and DC offset
-            dc_offset = audio.mean()
-            audio_minus_dc_offset = audio - dc_offset
-            is_silent = (
-                all(np.abs(audio) < 0.1)
-                or np.sqrt(np.mean(audio_minus_dc_offset**2)) < 0.01
-=======
             # results is a list of tuple[str, float] with language names and probabilities.
             results = self.model.detect_language(encoder_output)[0]
 
@@ -2042,7 +1790,6 @@
             language = max(
                 detected_language_info,
                 key=lambda lang: len(detected_language_info[lang]),
->>>>>>> 97a4785f
             )
             language_probability = max(detected_language_info[language])
 
