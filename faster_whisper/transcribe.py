import itertools
import json
import logging
import multiprocessing
import os
import zlib

from inspect import signature
from typing import BinaryIO, Iterable, List, NamedTuple, Optional, Tuple, Union

import ctranslate2
import numpy as np
import tokenizers

from faster_whisper.audio import decode_audio
from faster_whisper.feature_extractor import FeatureExtractor
from faster_whisper.tokenizer import _LANGUAGE_CODES, Tokenizer
from faster_whisper.utils import download_model, format_timestamp, get_logger
from faster_whisper.vad import (
    SpeechTimestampsMap,
    VadOptions,
    collect_chunks,
    get_speech_timestamps,
)


class Word(NamedTuple):
    start: float
    end: float
    word: str
    probability: float


class Segment(NamedTuple):
    id: int
    seek: int
    start: float
    end: float
    text: str
    tokens: List[int]
    temperature: float
    avg_logprob: float
    compression_ratio: float
    no_speech_prob: float
    words: Optional[List[Word]]


class TranscriptionOptions(NamedTuple):
    beam_size: int
    best_of: int
    patience: float
    length_penalty: float
    repetition_penalty: float
    no_repeat_ngram_size: int
    log_prob_threshold: Optional[float]
    no_speech_threshold: Optional[float]
    compression_ratio_threshold: Optional[float]
    condition_on_previous_text: bool
    prompt_reset_on_temperature: float
    temperatures: List[float]
    initial_prompt: Optional[Union[str, Iterable[int]]]
    prefix: Optional[str]
    suppress_blank: bool
    suppress_tokens: Optional[List[int]]
    without_timestamps: bool
    max_initial_timestamp: float
    word_timestamps: bool
    prepend_punctuations: str
    append_punctuations: str


class TranscriptionInfo(NamedTuple):
    language: str
    language_probability: float
    duration: float
    duration_after_vad: float
    all_language_probs: Optional[List[Tuple[str, float]]]
    transcription_options: TranscriptionOptions
    vad_options: VadOptions


# Performs the preprocessing on its own process to make use of all CPU cores
def cpu_preprocessing(
    logger,
    feature_extractor,
    audio: Union[str, BinaryIO, np.ndarray],
    vad_filter: bool = False,
    vad_parameters: Optional[Union[dict, VadOptions]] = None,
) -> Tuple[np.ndarray, float, float, Optional[List[dict]]]:
    sampling_rate = feature_extractor.sampling_rate
    duration = audio.shape[0] / sampling_rate
    duration_after_vad = duration

    logger.info("Processing audio with duration %s", format_timestamp(duration))

    if vad_filter:
        speech_chunks = get_speech_timestamps(audio, vad_parameters)
        audio = collect_chunks(audio, speech_chunks)
        duration_after_vad = audio.shape[0] / sampling_rate

        logger.info(
            "VAD filter removed %s of audio",
            format_timestamp(duration - duration_after_vad),
        )

        if logger.isEnabledFor(logging.DEBUG):
            logger.debug(
                "VAD filter kept the following audio segments: %s",
                ", ".join(
                    "[%s -> %s]"
                    % (
                        format_timestamp(chunk["start"] / sampling_rate),
                        format_timestamp(chunk["end"] / sampling_rate),
                    )
                    for chunk in speech_chunks
                ),
            )

    else:
        speech_chunks = None

    features = feature_extractor(audio)

    return features, duration, duration_after_vad, speech_chunks


class WhisperModel:
    def __init__(
        self,
        model_size_or_path: str,
        device: str = "auto",
        device_index: Union[int, List[int]] = 0,
        compute_type: str = "default",
        cpu_threads: int = 0,
        num_workers: int = 1,
        download_root: Optional[str] = None,
        local_files_only: bool = False,
    ):
        """Initializes the Whisper model.

        Args:
          model_size_or_path: Size of the model to use (tiny, tiny.en, base, base.en,
            small, small.en, medium, medium.en, large-v1, large-v2, large-v3, or large), a path to a
            converted model directory, or a CTranslate2-converted Whisper model ID from the HF Hub.
            When a size or a model ID is configured, the converted model is downloaded
            from the Hugging Face Hub.
          device: Device to use for computation ("cpu", "cuda", "auto").
          device_index: Device ID to use.
            The model can also be loaded on multiple GPUs by passing a list of IDs
            (e.g. [0, 1, 2, 3]). In that case, multiple transcriptions can run in parallel
            when transcribe() is called from multiple Python threads (see also num_workers).
          compute_type: Type to use for computation.
            See https://opennmt.net/CTranslate2/quantization.html.
          cpu_threads: Number of threads to use when running on CPU (4 by default).
            A non zero value overrides the OMP_NUM_THREADS environment variable.
          num_workers: When transcribe() is called from multiple Python threads,
            having multiple workers enables true parallelism when running the model
            (concurrent calls to self.model.generate() will run in parallel).
            This can improve the global throughput at the cost of increased memory usage.
          download_root: Directory where the models should be saved. If not set, the models
            are saved in the standard Hugging Face cache directory.
          local_files_only:  If True, avoid downloading the file and return the path to the
            local cached file if it exists.
        """
        self.logger = get_logger()

        if os.path.isdir(model_size_or_path):
            model_path = model_size_or_path
        else:
            model_path = download_model(
                model_size_or_path,
                local_files_only=local_files_only,
                cache_dir=download_root,
            )

        self.model = ctranslate2.models.Whisper(
            model_path,
            device=device,
            device_index=device_index,
            compute_type=compute_type,
            intra_threads=cpu_threads,
            inter_threads=num_workers,
        )

        tokenizer_file = os.path.join(model_path, "tokenizer.json")
        if os.path.isfile(tokenizer_file):
            self.hf_tokenizer = tokenizers.Tokenizer.from_file(tokenizer_file)
        else:
            self.hf_tokenizer = tokenizers.Tokenizer.from_pretrained(
                "openai/whisper-tiny" + ("" if self.model.is_multilingual else ".en")
            )

        self.feat_kwargs = self._get_feature_kwargs(model_path)
        self.feature_extractor = FeatureExtractor(**self.feat_kwargs)
        self.num_samples_per_token = self.feature_extractor.hop_length * 2
        self.frames_per_second = (
            self.feature_extractor.sampling_rate // self.feature_extractor.hop_length
        )
        self.tokens_per_second = (
            self.feature_extractor.sampling_rate // self.num_samples_per_token
        )
        self.input_stride = 2
        self.time_precision = 0.02
        self.max_length = 448
        self.cpu_pool = multiprocessing.Pool()

    @property
    def supported_languages(self) -> List[str]:
        """The languages supported by the model."""
        return list(_LANGUAGE_CODES) if self.model.is_multilingual else ["en"]

    def _get_feature_kwargs(self, model_path) -> dict:
        preprocessor_config_file = os.path.join(model_path, "preprocessor_config.json")
        config = {}
        if os.path.isfile(preprocessor_config_file):
            try:
                with open(preprocessor_config_file, "r", encoding="utf-8") as json_file:
                    config = json.load(json_file)
                valid_keys = signature(FeatureExtractor.__init__).parameters.keys()
                config = {k: v for k, v in config.items() if k in valid_keys}
            except json.JSONDecodeError as e:
                self.logger.warning(
                    "Could not load preprocessor_config.json: %s", str(e)
                )

        return config

    def transcribe(
        self,
        audio: Union[str, BinaryIO, np.ndarray],
        language: Optional[str] = None,
        task: str = "transcribe",
        beam_size: int = 5,
        best_of: int = 5,
        patience: float = 1,
        length_penalty: float = 1,
        repetition_penalty: float = 1,
        no_repeat_ngram_size: int = 0,
        temperature: Union[float, List[float], Tuple[float, ...]] = [
            0.0,
            0.2,
            0.4,
            0.6,
            0.8,
            1.0,
        ],
        compression_ratio_threshold: Optional[float] = 2.4,
        log_prob_threshold: Optional[float] = -1.0,
        no_speech_threshold: Optional[float] = 0.6,
        condition_on_previous_text: bool = True,
        prompt_reset_on_temperature: float = 0.5,
        initial_prompt: Optional[Union[str, Iterable[int]]] = None,
        prefix: Optional[str] = None,
        suppress_blank: bool = True,
        suppress_tokens: Optional[List[int]] = [-1],
        without_timestamps: bool = False,
        max_initial_timestamp: float = 1.0,
        word_timestamps: bool = False,
        prepend_punctuations: str = "\"'“¿([{-",
        append_punctuations: str = "\"'.。,，!！?？:：”)]}、",
        vad_filter: bool = False,
        vad_parameters: Optional[Union[dict, VadOptions]] = None,
        preprocess_on_multiple_cores: bool = False,
    ) -> Tuple[Iterable[Segment], TranscriptionInfo]:
        """Transcribes an input file.

        Arguments:
          audio: Path to the input file (or a file-like object), or the audio waveform.
          language: The language spoken in the audio. It should be a language code such
            as "en" or "fr". If not set, the language will be detected in the first 30 seconds
            of audio.
          task: Task to execute (transcribe or translate).
          beam_size: Beam size to use for decoding.
          best_of: Number of candidates when sampling with non-zero temperature.
          patience: Beam search patience factor.
          length_penalty: Exponential length penalty constant.
          repetition_penalty: Penalty applied to the score of previously generated tokens
            (set > 1 to penalize).
          no_repeat_ngram_size: Prevent repetitions of ngrams with this size (set 0 to disable).
          temperature: Temperature for sampling. It can be a tuple of temperatures,
            which will be successively used upon failures according to either
            `compression_ratio_threshold` or `log_prob_threshold`.
          compression_ratio_threshold: If the gzip compression ratio is above this value,
            treat as failed.
          log_prob_threshold: If the average log probability over sampled tokens is
            below this value, treat as failed.
          no_speech_threshold: If the no_speech probability is higher than this value AND
            the average log probability over sampled tokens is below `log_prob_threshold`,
            consider the segment as silent.
          condition_on_previous_text: If True, the previous output of the model is provided
            as a prompt for the next window; disabling may make the text inconsistent across
            windows, but the model becomes less prone to getting stuck in a failure loop,
            such as repetition looping or timestamps going out of sync.
          prompt_reset_on_temperature: Resets prompt if temperature is above this value.
            Arg has effect only if condition_on_previous_text is True.
          initial_prompt: Optional text string or iterable of token ids to provide as a
            prompt for the first window.
          prefix: Optional text to provide as a prefix for the first window.
          suppress_blank: Suppress blank outputs at the beginning of the sampling.
          suppress_tokens: List of token IDs to suppress. -1 will suppress a default set
            of symbols as defined in the model config.json file.
          without_timestamps: Only sample text tokens.
          max_initial_timestamp: The initial timestamp cannot be later than this.
          word_timestamps: Extract word-level timestamps using the cross-attention pattern
            and dynamic time warping, and include the timestamps for each word in each segment.
          prepend_punctuations: If word_timestamps is True, merge these punctuation symbols
            with the next word
          append_punctuations: If word_timestamps is True, merge these punctuation symbols
            with the previous word
          vad_filter: Enable the voice activity detection (VAD) to filter out parts of the audio
            without speech. This step is using the Silero VAD model
            https://github.com/snakers4/silero-vad.
          vad_parameters: Dictionary of Silero VAD parameters or VadOptions class (see available
            parameters and default values in the class `VadOptions`).
<<<<<<< HEAD
          preprocess_on_multiple_cores: If preprocess_on_multiple_cores is True, multiple CPU based workloads will run on different cores. This will
            slightly increse overhead for single requests but improve performance for multiple simulatenous requests.
=======
          preprocess_on_multiple_cores: If preprocess_on_multiple_cores is True, multiple
            CPU based workloads will run on different cores. This will slightly increse overhead 
            for single requests but improve performance for multiple simulatenous requests.
>>>>>>> b6efe69b

        Returns:
          A tuple with:

            - a generator over transcribed segments
            - an instance of TranscriptionInfo
        """

        if not isinstance(audio, np.ndarray):
            audio = decode_audio(
                audio, sampling_rate=self.feature_extractor.sampling_rate
            )

        if vad_filter:
            if vad_parameters is None:
                vad_parameters = VadOptions()
            elif isinstance(vad_parameters, dict):
                vad_parameters = VadOptions(**vad_parameters)

        # Spawns a new process to run preprocessing on CPU
        if preprocess_on_multiple_cores:
            features, duration, duration_after_vad, speech_chunks = self.cpu_pool.apply(
                cpu_preprocessing,
                (
                    self.logger,
                    self.feature_extractor,
                    audio,
                    vad_filter,
                    vad_parameters,
                ),
            )
        else:
            features, duration, duration_after_vad, speech_chunks = cpu_preprocessing(
                self.logger,
                self.feature_extractor,
                audio,
                vad_filter,
                vad_parameters,
            )

        encoder_output = None
        all_language_probs = None

        if language is None:
            if not self.model.is_multilingual:
                language = "en"
                language_probability = 1
            else:
                segment = features[:, : self.feature_extractor.nb_max_frames]
                encoder_output = self.encode(segment)
                # results is a list of tuple[str, float] with language names and
                # probabilities.
                results = self.model.detect_language(encoder_output)[0]
                # Parse language names to strip out markers
                all_language_probs = [(token[2:-2], prob) for (token, prob) in results]
                # Get top language token and probability
                language, language_probability = all_language_probs[0]

                self.logger.info(
                    "Detected language '%s' with probability %.2f",
                    language,
                    language_probability,
                )
        else:
            if not self.model.is_multilingual and language != "en":
                self.logger.warning(
                    "The current model is English-only but the language parameter is set to '%s'; "
                    "using 'en' instead." % language
                )
                language = "en"

            language_probability = 1

        tokenizer_language = language
        if all_language_probs is not None:
            code_switched_languages = []
            for lang in all_language_probs:
                if lang[1] > code_switching_threshold:
                    code_switched_languages.append(lang)
            if len(code_switched_languages) > 0:
                # sort the code switched languages by probability
                code_switched_languages.sort(key=lambda x: x[1], reverse=True)
                tokenizer_language = [
                    language for language, prob in code_switched_languages
                ]

        tokenizer = Tokenizer(
            self.hf_tokenizer,
            self.model.is_multilingual,
            task=task,
            language=tokenizer_language,
        )

        options = TranscriptionOptions(
            beam_size=beam_size,
            best_of=best_of,
            patience=patience,
            length_penalty=length_penalty,
            repetition_penalty=repetition_penalty,
            no_repeat_ngram_size=no_repeat_ngram_size,
            log_prob_threshold=log_prob_threshold,
            no_speech_threshold=no_speech_threshold,
            compression_ratio_threshold=compression_ratio_threshold,
            condition_on_previous_text=condition_on_previous_text,
            prompt_reset_on_temperature=prompt_reset_on_temperature,
            temperatures=(
                temperature if isinstance(temperature, (list, tuple)) else [temperature]
            ),
            initial_prompt=initial_prompt,
            prefix=prefix,
            suppress_blank=suppress_blank,
            suppress_tokens=get_suppressed_tokens(tokenizer, suppress_tokens),
            without_timestamps=without_timestamps,
            max_initial_timestamp=max_initial_timestamp,
            word_timestamps=word_timestamps,
            prepend_punctuations=prepend_punctuations,
            append_punctuations=append_punctuations,
        )

        segments = self.generate_segments(features, tokenizer, options, encoder_output)

        if speech_chunks:
            segments = restore_speech_timestamps(
                segments, speech_chunks, self.feature_extractor.sampling_rate
            )

        info = TranscriptionInfo(
            language=language,
            language_probability=language_probability,
            duration=duration,
            duration_after_vad=duration_after_vad,
            transcription_options=options,
            vad_options=vad_parameters,
            all_language_probs=all_language_probs,
        )

        return segments, info

    def generate_segments(
        self,
        features: np.ndarray,
        tokenizer: Tokenizer,
        options: TranscriptionOptions,
        encoder_output: Optional[ctranslate2.StorageView] = None,
    ) -> Iterable[Segment]:
        content_frames = features.shape[-1] - self.feature_extractor.nb_max_frames
        idx = 0
        seek = 0
        all_tokens = []
        prompt_reset_since = 0

        if options.initial_prompt is not None:
            if isinstance(options.initial_prompt, str):
                initial_prompt = " " + options.initial_prompt.strip()
                initial_prompt_tokens = tokenizer.encode(initial_prompt)
                all_tokens.extend(initial_prompt_tokens)
            else:
                all_tokens.extend(options.initial_prompt)

        last_speech_timestamp = 0.0
        while seek < content_frames:
            time_offset = seek * self.feature_extractor.time_per_frame
            segment = features[:, seek : seek + self.feature_extractor.nb_max_frames]
            segment_size = min(
                self.feature_extractor.nb_max_frames, content_frames - seek
            )
            segment_duration = segment_size * self.feature_extractor.time_per_frame

            if self.logger.isEnabledFor(logging.DEBUG):
                self.logger.debug(
                    "Processing segment at %s", format_timestamp(time_offset)
                )

            previous_tokens = all_tokens[prompt_reset_since:]
            prompt = self.get_prompt(
                tokenizer,
                previous_tokens,
                without_timestamps=options.without_timestamps,
                prefix=options.prefix if seek == 0 else None,
            )

            if seek > 0 or encoder_output is None:
                encoder_output = self.encode(segment)

            (
                result,
                avg_logprob,
                temperature,
                compression_ratio,
            ) = self.generate_with_fallback(encoder_output, prompt, tokenizer, options)

            if options.no_speech_threshold is not None:
                # no voice activity check
                should_skip = result.no_speech_prob > options.no_speech_threshold

                if (
                    options.log_prob_threshold is not None
                    and avg_logprob > options.log_prob_threshold
                ):
                    # don't skip if the logprob is high enough, despite the no_speech_prob
                    should_skip = False

                if should_skip:
                    self.logger.debug(
                        "No speech threshold is met (%f > %f)",
                        result.no_speech_prob,
                        options.no_speech_threshold,
                    )

                    # fast-forward to the next segment boundary
                    seek += segment_size
                    continue

            tokens = result.sequences_ids[0]

            previous_seek = seek
            current_segments = []

            single_timestamp_ending = (
                len(tokens) >= 2
                and tokens[-2] < tokenizer.timestamp_begin
                and tokens[-1] >= tokenizer.timestamp_begin
            )

            consecutive_timestamps = [
                i
                for i in range(len(tokens))
                if i > 0
                and tokens[i] >= tokenizer.timestamp_begin
                and tokens[i - 1] >= tokenizer.timestamp_begin
            ]

            if len(consecutive_timestamps) > 0:
                slices = list(consecutive_timestamps)
                if single_timestamp_ending:
                    slices.append(len(tokens))

                last_slice = 0
                for current_slice in slices:
                    sliced_tokens = tokens[last_slice:current_slice]
                    start_timestamp_position = (
                        sliced_tokens[0] - tokenizer.timestamp_begin
                    )
                    end_timestamp_position = (
                        sliced_tokens[-1] - tokenizer.timestamp_begin
                    )
                    start_time = (
                        time_offset + start_timestamp_position * self.time_precision
                    )
                    end_time = (
                        time_offset + end_timestamp_position * self.time_precision
                    )

                    current_segments.append(
                        dict(
                            seek=seek,
                            start=start_time,
                            end=end_time,
                            tokens=sliced_tokens,
                        )
                    )
                    last_slice = current_slice

                if single_timestamp_ending:
                    # single timestamp at the end means no speech after the last timestamp.
                    seek += segment_size
                else:
                    # otherwise, ignore the unfinished segment and seek to the last timestamp
                    last_timestamp_position = (
                        tokens[last_slice - 1] - tokenizer.timestamp_begin
                    )
                    seek += last_timestamp_position * self.input_stride

            else:
                duration = segment_duration
                timestamps = [
                    token for token in tokens if token >= tokenizer.timestamp_begin
                ]
                if len(timestamps) > 0 and timestamps[-1] != tokenizer.timestamp_begin:
                    last_timestamp_position = timestamps[-1] - tokenizer.timestamp_begin
                    duration = last_timestamp_position * self.time_precision

                current_segments.append(
                    dict(
                        seek=seek,
                        start=time_offset,
                        end=time_offset + duration,
                        tokens=tokens,
                    )
                )

                seek += segment_size

            if options.word_timestamps:
                self.add_word_timestamps(
                    current_segments,
                    tokenizer,
                    encoder_output,
                    segment_size,
                    options.prepend_punctuations,
                    options.append_punctuations,
                    last_speech_timestamp=last_speech_timestamp,
                )

                word_end_timestamps = [
                    w["end"] for s in current_segments for w in s["words"]
                ]
                if len(word_end_timestamps) > 0:
                    last_speech_timestamp = word_end_timestamps[-1]
                if not single_timestamp_ending and len(word_end_timestamps) > 0:
                    seek_shift = round(
                        (word_end_timestamps[-1] - time_offset) * self.frames_per_second
                    )

                    if seek_shift > 0:
                        seek = previous_seek + seek_shift

            for segment in current_segments:
                tokens = segment["tokens"]
                text = tokenizer.decode(tokens)

                if segment["start"] == segment["end"] or not text.strip():
                    continue

                all_tokens.extend(tokens)
                idx += 1

                yield Segment(
                    id=idx,
                    seek=seek,
                    start=segment["start"],
                    end=segment["end"],
                    text=text,
                    tokens=tokens,
                    temperature=temperature,
                    avg_logprob=avg_logprob,
                    compression_ratio=compression_ratio,
                    no_speech_prob=result.no_speech_prob,
                    words=(
                        [Word(**word) for word in segment["words"]]
                        if options.word_timestamps
                        else None
                    ),
                )

            if (
                not options.condition_on_previous_text
                or temperature > options.prompt_reset_on_temperature
            ):
                if options.condition_on_previous_text:
                    self.logger.debug(
                        "Reset prompt. prompt_reset_on_temperature threshold is met %f > %f",
                        temperature,
                        options.prompt_reset_on_temperature,
                    )

                prompt_reset_since = len(all_tokens)

    def encode(self, features: np.ndarray) -> ctranslate2.StorageView:
        # When the model is running on multiple GPUs, the encoder output should be moved
        # to the CPU since we don't know which GPU will handle the next job.
        to_cpu = self.model.device == "cuda" and len(self.model.device_index) > 1

        features = np.expand_dims(features, 0)
        features = get_ctranslate2_storage(features)

        return self.model.encode(features, to_cpu=to_cpu)

    def generate_with_fallback(
        self,
        encoder_output: ctranslate2.StorageView,
        prompt: List[int],
        tokenizer: Tokenizer,
        options: TranscriptionOptions,
    ) -> Tuple[ctranslate2.models.WhisperGenerationResult, float, float, float]:
        decode_result = None
        all_results = []
        below_cr_threshold_results = []

        max_initial_timestamp_index = int(
            round(options.max_initial_timestamp / self.time_precision)
        )

        for temperature in options.temperatures:
            if temperature > 0:
                kwargs = {
                    "beam_size": 1,
                    "num_hypotheses": options.best_of,
                    "sampling_topk": 0,
                    "sampling_temperature": temperature,
                }
            else:
                kwargs = {
                    "beam_size": options.beam_size,
                    "patience": options.patience,
                }

            result = self.model.generate(
                encoder_output,
                [prompt],
                length_penalty=options.length_penalty,
                repetition_penalty=options.repetition_penalty,
                no_repeat_ngram_size=options.no_repeat_ngram_size,
                max_length=self.max_length,
                return_scores=True,
                return_no_speech_prob=True,
                suppress_blank=options.suppress_blank,
                suppress_tokens=options.suppress_tokens,
                max_initial_timestamp_index=max_initial_timestamp_index,
                **kwargs,
            )[0]

            tokens = result.sequences_ids[0]

            # Recover the average log prob from the returned score.
            seq_len = len(tokens)
            cum_logprob = result.scores[0] * (seq_len**options.length_penalty)
            avg_logprob = cum_logprob / (seq_len + 1)

            text = tokenizer.decode(tokens).strip()
            compression_ratio = get_compression_ratio(text)

            decode_result = (
                result,
                avg_logprob,
                temperature,
                compression_ratio,
            )
            all_results.append(decode_result)

            needs_fallback = False

            if options.compression_ratio_threshold is not None:
                if compression_ratio > options.compression_ratio_threshold:
                    needs_fallback = True  # too repetitive

                    self.logger.debug(
                        "Compression ratio threshold is not met with temperature %.1f (%f > %f)",
                        temperature,
                        compression_ratio,
                        options.compression_ratio_threshold,
                    )
                else:
                    below_cr_threshold_results.append(decode_result)

            if (
                options.log_prob_threshold is not None
                and avg_logprob < options.log_prob_threshold
            ):
                needs_fallback = True  # average log probability is too low

                self.logger.debug(
                    "Log probability threshold is not met with temperature %.1f (%f < %f)",
                    temperature,
                    avg_logprob,
                    options.log_prob_threshold,
                )

            if (
                options.no_speech_threshold is not None
                and result.no_speech_prob > options.no_speech_threshold
                and options.log_prob_threshold is not None
                and avg_logprob < options.log_prob_threshold
            ):
                needs_fallback = False  # silence

            if not needs_fallback:
                break
        else:
            # all failed, select the result with the highest average log probability
            decode_result = max(
                below_cr_threshold_results or all_results, key=lambda x: x[1]
            )
            # to pass final temperature for prompt_reset_on_temperature
            decode_result = (
                decode_result[0],
                decode_result[1],
                temperature,
                decode_result[3],
            )

        return decode_result

    def get_prompt(
        self,
        tokenizer: Tokenizer,
        previous_tokens: List[int],
        without_timestamps: bool = False,
        prefix: Optional[str] = None,
    ) -> List[int]:
        prompt = []

        if previous_tokens:
            prompt.append(tokenizer.sot_prev)
            prompt.extend(previous_tokens[-(self.max_length // 2 - 1) :])

        prompt.extend(tokenizer.sot_sequence)

        if without_timestamps:
            prompt.append(tokenizer.no_timestamps)

        if prefix:
            prefix_tokens = tokenizer.encode(" " + prefix.strip())
            if len(prefix_tokens) >= self.max_length // 2:
                prefix_tokens = prefix_tokens[: self.max_length // 2 - 1]
            if not without_timestamps:
                prompt.append(tokenizer.timestamp_begin)
            prompt.extend(prefix_tokens)

        return prompt

    def add_word_timestamps(
        self,
        segments: List[dict],
        tokenizer: Tokenizer,
        encoder_output: ctranslate2.StorageView,
        num_frames: int,
        prepend_punctuations: str,
        append_punctuations: str,
        last_speech_timestamp: float,
    ) -> None:
        if len(segments) == 0:
            return

        text_tokens_per_segment = [
            [token for token in segment["tokens"] if token < tokenizer.eot]
            for segment in segments
        ]

        text_tokens = list(itertools.chain.from_iterable(text_tokens_per_segment))
        alignment = self.find_alignment(
            tokenizer, text_tokens, encoder_output, num_frames
        )
        word_durations = np.array([word["end"] - word["start"] for word in alignment])
        word_durations = word_durations[word_durations.nonzero()]
        median_duration = np.median(word_durations) if len(word_durations) > 0 else 0.0
        max_duration = median_duration * 2

        # hack: truncate long words at sentence boundaries.
        # a better segmentation algorithm based on VAD should be able to replace this.
        if len(word_durations) > 0:
            sentence_end_marks = ".。!！?？"
            # ensure words at sentence boundaries
            # are not longer than twice the median word duration.
            for i in range(1, len(alignment)):
                if alignment[i]["end"] - alignment[i]["start"] > max_duration:
                    if alignment[i]["word"] in sentence_end_marks:
                        alignment[i]["end"] = alignment[i]["start"] + max_duration
                    elif alignment[i - 1]["word"] in sentence_end_marks:
                        alignment[i]["start"] = alignment[i]["end"] - max_duration

        merge_punctuations(alignment, prepend_punctuations, append_punctuations)

        time_offset = (
            segments[0]["seek"]
            * self.feature_extractor.hop_length
            / self.feature_extractor.sampling_rate
        )

        word_index = 0

        for segment, text_tokens in zip(segments, text_tokens_per_segment):
            saved_tokens = 0
            words = []

            while word_index < len(alignment) and saved_tokens < len(text_tokens):
                timing = alignment[word_index]

                if timing["word"]:
                    words.append(
                        dict(
                            word=timing["word"],
                            start=round(time_offset + timing["start"], 2),
                            end=round(time_offset + timing["end"], 2),
                            probability=timing["probability"],
                        )
                    )

                saved_tokens += len(timing["tokens"])
                word_index += 1

            # hack: truncate long words at segment boundaries.
            # a better segmentation algorithm based on VAD should be able to replace this.
            if len(words) > 0:
                # ensure the first and second word after a pause is not longer than
                # twice the median word duration.
                if words[0]["end"] - last_speech_timestamp > median_duration * 4 and (
                    words[0]["end"] - words[0]["start"] > max_duration
                    or (
                        len(words) > 1
                        and words[1]["end"] - words[0]["start"] > max_duration * 2
                    )
                ):
                    if (
                        len(words) > 1
                        and words[1]["end"] - words[1]["start"] > max_duration
                    ):
                        boundary = max(
                            words[1]["end"] / 2, words[1]["end"] - max_duration
                        )
                        words[0]["end"] = words[1]["start"] = boundary
                    words[0]["start"] = max(0, words[0]["end"] - max_duration)

                # prefer the segment-level start timestamp if the first word is too long.
                if (
                    segment["start"] < words[0]["end"]
                    and segment["start"] - 0.5 > words[0]["start"]
                ):
                    words[0]["start"] = max(
                        0, min(words[0]["end"] - median_duration, segment["start"])
                    )
                else:
                    segment["start"] = words[0]["start"]

                # prefer the segment-level end timestamp if the last word is too long.
                if (
                    segment["end"] > words[-1]["start"]
                    and segment["end"] + 0.5 < words[-1]["end"]
                ):
                    words[-1]["end"] = max(
                        words[-1]["start"] + median_duration, segment["end"]
                    )
                else:
                    segment["end"] = words[-1]["end"]

                last_speech_timestamp = segment["end"]

            segment["words"] = words

    def find_alignment(
        self,
        tokenizer: Tokenizer,
        text_tokens: List[int],
        encoder_output: ctranslate2.StorageView,
        num_frames: int,
        median_filter_width: int = 7,
    ) -> List[dict]:
        if len(text_tokens) == 0:
            return []

        result = self.model.align(
            encoder_output,
            tokenizer.sot_sequence,
            [text_tokens],
            num_frames,
            median_filter_width=median_filter_width,
        )[0]

        text_token_probs = result.text_token_probs

        alignments = result.alignments
        text_indices = np.array([pair[0] for pair in alignments])
        time_indices = np.array([pair[1] for pair in alignments])

        words, word_tokens = tokenizer.split_to_word_tokens(
            text_tokens + [tokenizer.eot]
        )
        if len(word_tokens) <= 1:
            # return on eot only
            # >>> np.pad([], (1, 0))
            # array([0.])
            # This results in crashes when we lookup jump_times with float, like
            # IndexError: arrays used as indices must be of integer (or boolean) type
            return []
        word_boundaries = np.pad(np.cumsum([len(t) for t in word_tokens[:-1]]), (1, 0))
        if len(word_boundaries) <= 1:
            return []

        jumps = np.pad(np.diff(text_indices), (1, 0), constant_values=1).astype(bool)
        jump_times = time_indices[jumps] / self.tokens_per_second
        start_times = jump_times[word_boundaries[:-1]]
        end_times = jump_times[word_boundaries[1:]]
        word_probabilities = [
            np.mean(text_token_probs[i:j])
            for i, j in zip(word_boundaries[:-1], word_boundaries[1:])
        ]

        return [
            dict(
                word=word, tokens=tokens, start=start, end=end, probability=probability
            )
            for word, tokens, start, end, probability in zip(
                words, word_tokens, start_times, end_times, word_probabilities
            )
        ]


def restore_speech_timestamps(
    segments: Iterable[Segment],
    speech_chunks: List[dict],
    sampling_rate: int,
) -> Iterable[Segment]:
    ts_map = SpeechTimestampsMap(speech_chunks, sampling_rate)

    for segment in segments:
        if segment.words:
            words = []
            for word in segment.words:
                # Ensure the word start and end times are resolved to the same chunk.
                middle = (word.start + word.end) / 2
                chunk_index = ts_map.get_chunk_index(middle)
                word = word._replace(
                    start=ts_map.get_original_time(word.start, chunk_index),
                    end=ts_map.get_original_time(word.end, chunk_index),
                )
                words.append(word)

            segment = segment._replace(
                start=words[0].start,
                end=words[-1].end,
                words=words,
            )

        else:
            segment = segment._replace(
                start=ts_map.get_original_time(segment.start),
                end=ts_map.get_original_time(segment.end),
            )

        yield segment


def get_ctranslate2_storage(segment: np.ndarray) -> ctranslate2.StorageView:
    segment = np.ascontiguousarray(segment)
    segment = ctranslate2.StorageView.from_array(segment)
    return segment


def get_compression_ratio(text: str) -> float:
    text_bytes = text.encode("utf-8")
    return len(text_bytes) / len(zlib.compress(text_bytes))


def get_suppressed_tokens(
    tokenizer: Tokenizer,
    suppress_tokens: Optional[List[int]],
) -> Optional[List[int]]:
    if not suppress_tokens or -1 in suppress_tokens:
        return suppress_tokens

    suppress_tokens = list(suppress_tokens)

    # Ensure the following special tokens are suppressed when the user does
    # not use the default set (-1).
    suppress_tokens.extend(
        [
            tokenizer.transcribe,
            tokenizer.translate,
            tokenizer.sot,
            tokenizer.sot_prev,
            tokenizer.sot_lm,
        ]
    )

    return sorted(set(suppress_tokens))


def merge_punctuations(alignment: List[dict], prepended: str, appended: str) -> None:
    # merge prepended punctuations
    i = len(alignment) - 2
    j = len(alignment) - 1
    while i >= 0:
        previous = alignment[i]
        following = alignment[j]
        if previous["word"].startswith(" ") and previous["word"].strip() in prepended:
            # prepend it to the following word
            following["word"] = previous["word"] + following["word"]
            following["tokens"] = previous["tokens"] + following["tokens"]
            previous["word"] = ""
            previous["tokens"] = []
        else:
            j = i
        i -= 1

    # merge appended punctuations
    i = 0
    j = 1
    while j < len(alignment):
        previous = alignment[i]
        following = alignment[j]
        if not previous["word"].endswith(" ") and following["word"] in appended:
            # append it to the previous word
            previous["word"] = previous["word"] + following["word"]
            previous["tokens"] = previous["tokens"] + following["tokens"]
            following["word"] = ""
            following["tokens"] = []
        else:
            i = j
        j += 1<|MERGE_RESOLUTION|>--- conflicted
+++ resolved
@@ -312,14 +312,9 @@
             https://github.com/snakers4/silero-vad.
           vad_parameters: Dictionary of Silero VAD parameters or VadOptions class (see available
             parameters and default values in the class `VadOptions`).
-<<<<<<< HEAD
-          preprocess_on_multiple_cores: If preprocess_on_multiple_cores is True, multiple CPU based workloads will run on different cores. This will
-            slightly increse overhead for single requests but improve performance for multiple simulatenous requests.
-=======
           preprocess_on_multiple_cores: If preprocess_on_multiple_cores is True, multiple
             CPU based workloads will run on different cores. This will slightly increse overhead 
             for single requests but improve performance for multiple simulatenous requests.
->>>>>>> b6efe69b
 
         Returns:
           A tuple with:
